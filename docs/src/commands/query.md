# QUERY

## Purpose

Filter events by type, optionally by context, time, predicate, and limit.

## Form

```sneldb
QUERY <event_type:WORD>
  [ FOR <context_id:WORD or STRING> ]
  [ SINCE <timestamp:STRING> ]
  [ RETURN [ <field:WORD or STRING>, ... ] ]
  [ WHERE <expr> ]
  [ LIMIT <n:NUMBER> ]
```

## Examples

```sneldb
QUERY order_created WHERE status="confirmed"
```

```sneldb
QUERY order_created WHERE status=confirmed
```

```sneldb
QUERY order_created WHERE id > 13 AND id < 15
```

```sneldb
QUERY order_created WHERE country!="NL"
```

```sneldb
QUERY order_created WHERE country="NL" OR country="FR"
```

```sneldb
QUERY login FOR user-1 WHERE device="android"
```

```sneldb
QUERY payment SINCE "2025-08-01T00:00:00Z" WHERE amount >= 500 LIMIT 100
```

```sneldb
<<<<<<< HEAD
QUERY product RETURN ["name", price] WHERE price > 10
=======
QUERY product RETURN [name, "price"] WHERE price > 10
>>>>>>> 3b607449
```

## Notes

- `SINCE` is a STRING timestamp.
- `RETURN [ ... ]` limits the payload fields included in results. Omit to return all payload fields. An empty list `RETURN []` also returns all payload fields.
- Field names in `RETURN` can be bare words or quoted strings.
- Works across in-memory and on-disk segments.
- If nothing matches, returns: No matching events found.

## Gotchas

- Field names used in `WHERE` must exist in the schema for that event type.
- Strings must be double-quoted when you need explicit string literals.
- Unknown fields in `RETURN` are ignored; only schema-defined payload fields (plus core fields `context_id`, `event_type`, `timestamp`) are returned.<|MERGE_RESOLUTION|>--- conflicted
+++ resolved
@@ -46,11 +46,7 @@
 ```
 
 ```sneldb
-<<<<<<< HEAD
-QUERY product RETURN ["name", price] WHERE price > 10
-=======
 QUERY product RETURN [name, "price"] WHERE price > 10
->>>>>>> 3b607449
 ```
 
 ## Notes
