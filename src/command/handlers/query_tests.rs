<<<<<<< HEAD
use crate::command::handlers::query::handle;
use crate::command::handlers::query::test_helpers::set_streaming_enabled;
=======
use crate::command::handlers::query::QueryCommandHandler;
>>>>>>> 0a00467c
use crate::command::parser::commands::query::parse;
use crate::engine::shard::manager::ShardManager;
use crate::logging::init_for_tests;
use crate::shared::response::JsonRenderer;
use crate::test_helpers::factories::{CommandFactory, SchemaRegistryFactory};
use serde_json::Value as JsonValue;
use std::sync::Arc;
use tempfile::tempdir;
use tokio::io::{AsyncReadExt, AsyncWrite, duplex};
use tokio::time::{Duration, sleep};

async fn execute_query<W: AsyncWrite + Unpin>(
    cmd: &crate::command::types::Command,
    shard_manager: &ShardManager,
    registry: &Arc<tokio::sync::RwLock<crate::engine::schema::SchemaRegistry>>,
    writer: &mut W,
    renderer: &dyn crate::shared::response::render::Renderer,
) -> std::io::Result<()> {
    QueryCommandHandler::new(cmd, shard_manager, Arc::clone(registry), writer, renderer)
        .handle()
        .await
}

#[tokio::test]
async fn test_query_returns_no_results_when_nothing_matches() {
    init_for_tests();

    let base_dir = tempdir().unwrap().into_path();
    let wal_dir = tempdir().unwrap().into_path();

    // Prepare registry
    let factory = SchemaRegistryFactory::new();
    factory
        .define_with_fields("test_event", &[("id", "int")])
        .await
        .unwrap();
    let registry = factory.registry();

    // Start shard manager
    let shard_manager = ShardManager::new(1, base_dir, wal_dir).await;

    // No STORE command beforehand → should result in no matches
    let cmd = CommandFactory::query()
        .with_event_type("test_event")
        .with_context_id("ctx_missing") // does not exist
        .create();

    let (mut reader, mut writer) = duplex(1024);

    execute_query(&cmd, &shard_manager, &registry, &mut writer, &JsonRenderer)
        .await
        .expect("handler should not fail");

    let mut buf = vec![0u8; 1024];
    let n = reader.read(&mut buf).await.unwrap();
    let body = String::from_utf8_lossy(&buf[..n]);

    assert!(
        body.contains("No matching events found") || body.contains("\"rows\":[]"),
        "Expected message or empty rows table, got: {}",
        body
    );
}

#[tokio::test]
async fn test_query_aggregation_count_unique_by_returns_values() {
    init_for_tests();

    let base_dir = tempdir().unwrap().into_path();
    let wal_dir = tempdir().unwrap().into_path();

    let factory = SchemaRegistryFactory::new();
    factory
        .define_with_fields("login_evt", &[("user_id", "string"), ("country", "string")])
        .await
        .unwrap();
    let registry = factory.registry();
    let shard_manager = ShardManager::new(1, base_dir, wal_dir).await;

    // NL has 2 events with same user_id "A" (unique=1), DE has 1 with "B"
    let stores = vec![
        (
            "login_evt",
            "c1",
            serde_json::json!({"user_id":"A","country":"NL"}),
        ),
        (
            "login_evt",
            "c2",
            serde_json::json!({"user_id":"A","country":"NL"}),
        ),
        (
            "login_evt",
            "c3",
            serde_json::json!({"user_id":"B","country":"DE"}),
        ),
    ];
    for (evt, ctx, payload) in stores {
        let store_cmd = crate::test_helpers::factories::CommandFactory::store()
            .with_event_type(evt)
            .with_context_id(ctx)
            .with_payload(payload)
            .create();
        let (mut _r, mut w) = duplex(1024);
        crate::command::handlers::store::handle(
            &store_cmd,
            &shard_manager,
            &registry,
            &mut w,
            &JsonRenderer,
        )
        .await
        .expect("store should succeed");
    }
    sleep(Duration::from_millis(200)).await;

    let cmd_str = "QUERY login_evt COUNT UNIQUE user_id BY country";
    let cmd = parse(cmd_str).expect("parse COUNT UNIQUE query");

    let (mut reader, mut writer) = duplex(2048);
    execute_query(&cmd, &shard_manager, &registry, &mut writer, &JsonRenderer)
        .await
        .unwrap();

    let mut buf = vec![0; 2048];
    let n = reader.read(&mut buf).await.unwrap();
    let body = String::from_utf8_lossy(&buf[..n]);

    assert!(body.contains("\"count_unique_user_id\""));
    assert!(body.contains("NL") && body.contains("DE"));
    assert!(!body.contains("\"rows\":[]"));
}

#[tokio::test]
async fn test_query_aggregation_count_field_by_returns_values() {
    init_for_tests();

    let base_dir = tempdir().unwrap().into_path();
    let wal_dir = tempdir().unwrap().into_path();

    let factory = SchemaRegistryFactory::new();
    factory
        .define_with_fields(
            "login_evt2",
            &[("user_id", "string"), ("country", "string")],
        )
        .await
        .unwrap();
    let registry = factory.registry();
    let shard_manager = ShardManager::new(1, base_dir, wal_dir).await;

    // NL has 2 with user_id present, DE has 1
    let stores = vec![
        (
            "login_evt2",
            "c1",
            serde_json::json!({"user_id":"A","country":"NL"}),
        ),
        (
            "login_evt2",
            "c2",
            serde_json::json!({"user_id":"A","country":"NL"}),
        ),
        (
            "login_evt2",
            "c3",
            serde_json::json!({"user_id":"B","country":"DE"}),
        ),
    ];
    for (evt, ctx, payload) in stores {
        let store_cmd = crate::test_helpers::factories::CommandFactory::store()
            .with_event_type(evt)
            .with_context_id(ctx)
            .with_payload(payload)
            .create();
        let (mut _r, mut w) = duplex(1024);
        crate::command::handlers::store::handle(
            &store_cmd,
            &shard_manager,
            &registry,
            &mut w,
            &JsonRenderer,
        )
        .await
        .expect("store should succeed");
    }
    sleep(Duration::from_millis(400)).await;

    let cmd_str = "QUERY login_evt2 COUNT user_id BY country";
    let cmd = parse(cmd_str).expect("parse COUNT <field> query");

    let (mut reader, mut writer) = duplex(4096);
    execute_query(&cmd, &shard_manager, &registry, &mut writer, &JsonRenderer)
        .await
        .unwrap();

    let mut buf = vec![0; 4096];
    let n = reader.read(&mut buf).await.unwrap();
    let body = String::from_utf8_lossy(&buf[..n]);

    assert!(body.contains("\"count_user_id\""));
    assert!(body.contains("NL") && body.contains("DE"));
    assert!(!body.contains("\"rows\":[]"));
}

#[tokio::test]
async fn test_query_aggregation_per_month_by_country_returns_bucket_and_group() {
    init_for_tests();

    let base_dir = tempdir().unwrap().into_path();
    let wal_dir = tempdir().unwrap().into_path();

    let factory = SchemaRegistryFactory::new();
    factory
        .define_with_fields("order_evt", &[("amount", "int"), ("country", "string")])
        .await
        .unwrap();
    let registry = factory.registry();
    let shard_manager = ShardManager::new(1, base_dir, wal_dir).await;

    // A few orders
    for (ctx, amt, ctry) in [("o1", 10, "NL"), ("o2", 20, "NL"), ("o3", 15, "DE")].iter() {
        let store_cmd = crate::test_helpers::factories::CommandFactory::store()
            .with_event_type("order_evt")
            .with_context_id(ctx)
            .with_payload(serde_json::json!({ "amount": amt, "country": ctry }))
            .create();
        let (mut _r, mut w) = duplex(1024);
        crate::command::handlers::store::handle(
            &store_cmd,
            &shard_manager,
            &registry,
            &mut w,
            &JsonRenderer,
        )
        .await
        .expect("store should succeed");
    }
    sleep(Duration::from_millis(400)).await;

    let cmd_str = "QUERY order_evt AVG amount, TOTAL amount PER month BY country";
    let cmd = parse(cmd_str).expect("parse agg per/by query");

    let (mut reader, mut writer) = duplex(4096);
    execute_query(&cmd, &shard_manager, &registry, &mut writer, &JsonRenderer)
        .await
        .unwrap();

    let mut buf = vec![0; 4096];
    let n = reader.read(&mut buf).await.unwrap();
    let body = String::from_utf8_lossy(&buf[..n]);
    assert!(body.contains("\"bucket\""));
    assert!(body.contains("\"country\""));
    assert!(body.contains("\"avg_amount\"") && body.contains("\"total_amount\""));
    assert!(!body.contains("\"rows\":[]"));
}

#[tokio::test]
async fn test_query_aggregation_count_per_day_by_two_fields() {
    init_for_tests();

    let base_dir = tempdir().unwrap().into_path();
    let wal_dir = tempdir().unwrap().into_path();

    let factory = SchemaRegistryFactory::new();
    factory
        .define_with_fields(
            "orders_evt",
            &[("amount", "int"), ("country", "string"), ("plan", "string")],
        )
        .await
        .unwrap();
    let registry = factory.registry();
    let shard_manager = ShardManager::new(1, base_dir, wal_dir).await;

    let stores = vec![
        (
            "orders_evt",
            "o1",
            serde_json::json!({"amount": 10, "country": "NL", "plan": "pro"}),
        ),
        (
            "orders_evt",
            "o2",
            serde_json::json!({"amount": 20, "country": "NL", "plan": "basic"}),
        ),
        (
            "orders_evt",
            "o3",
            serde_json::json!({"amount": 15, "country": "DE", "plan": "pro"}),
        ),
    ];
    for (evt, ctx, payload) in stores {
        let store_cmd = crate::test_helpers::factories::CommandFactory::store()
            .with_event_type(evt)
            .with_context_id(ctx)
            .with_payload(payload)
            .create();
        let (mut _r, mut w) = duplex(1024);
        crate::command::handlers::store::handle(
            &store_cmd,
            &shard_manager,
            &registry,
            &mut w,
            &JsonRenderer,
        )
        .await
        .expect("store should succeed");
    }
    sleep(Duration::from_millis(200)).await;

    let cmd_str = "QUERY orders_evt COUNT PER day BY country, plan";
    let cmd = parse(cmd_str).expect("parse COUNT PER day BY query");

    let (mut reader, mut writer) = duplex(4096);
    execute_query(&cmd, &shard_manager, &registry, &mut writer, &JsonRenderer)
        .await
        .unwrap();

    let mut buf = vec![0; 4096];
    let n = reader.read(&mut buf).await.unwrap();
    let body = String::from_utf8_lossy(&buf[..n]);

    assert!(body.contains("\"bucket\""));
    assert!(body.contains("\"country\"") && body.contains("\"plan\""));
    assert!(body.contains("\"count\""));
}

#[tokio::test]
async fn test_query_aggregation_multiple_aggs_returns_all_metrics() {
    init_for_tests();

    let base_dir = tempdir().unwrap().into_path();
    let wal_dir = tempdir().unwrap().into_path();

    let factory = SchemaRegistryFactory::new();
    factory
        .define_with_fields("multi_evt", &[("id", "int")])
        .await
        .unwrap();
    let registry = factory.registry();
    let shard_manager = ShardManager::new(1, base_dir, wal_dir).await;

    for i in 1..=3 {
        let store_cmd = crate::test_helpers::factories::CommandFactory::store()
            .with_event_type("multi_evt")
            .with_context_id(&format!("m{}", i))
            .with_payload(serde_json::json!({ "id": i }))
            .create();
        let (mut _r, mut w) = duplex(1024);
        crate::command::handlers::store::handle(
            &store_cmd,
            &shard_manager,
            &registry,
            &mut w,
            &JsonRenderer,
        )
        .await
        .expect("store should succeed");
    }

    sleep(Duration::from_millis(200)).await;

    let cmd_str = "QUERY multi_evt COUNT, AVG id, TOTAL id";
    let cmd = parse(cmd_str).expect("parse multi agg query");

    let (mut reader, mut writer) = duplex(2048);
    execute_query(&cmd, &shard_manager, &registry, &mut writer, &JsonRenderer)
        .await
        .unwrap();

    let mut buf = vec![0; 2048];
    let n = reader.read(&mut buf).await.unwrap();
    let body = String::from_utf8_lossy(&buf[..n]);
    assert!(body.contains("\"count\""));
    assert!(body.contains("\"avg_id\""));
    assert!(body.contains("\"total_id\""));
    assert!(!body.contains("\"rows\":[]"));
}

#[tokio::test]
async fn test_query_aggregation_count_returns_value() {
    init_for_tests();

    let base_dir = tempdir().unwrap().into_path();
    let wal_dir = tempdir().unwrap().into_path();

    let factory = SchemaRegistryFactory::new();
    factory
        .define_with_fields("agg_evt", &[("id", "int")])
        .await
        .unwrap();
    let registry = factory.registry();
    let shard_manager = ShardManager::new(1, base_dir, wal_dir).await;

    // Store some events
    for i in 1..=5 {
        let store_cmd = crate::test_helpers::factories::CommandFactory::store()
            .with_event_type("agg_evt")
            .with_context_id(&format!("ctx{}", i))
            .with_payload(serde_json::json!({ "id": i }))
            .create();
        let (mut _r, mut w) = duplex(1024);
        crate::command::handlers::store::handle(
            &store_cmd,
            &shard_manager,
            &registry,
            &mut w,
            &JsonRenderer,
        )
        .await
        .expect("store should succeed");
    }
    sleep(Duration::from_millis(200)).await;

    // Build COUNT command via parser
    let cmd_str = "QUERY agg_evt COUNT";
    let cmd = parse(cmd_str).expect("parse COUNT query");

    let (mut reader, mut writer) = duplex(2048);
    execute_query(&cmd, &shard_manager, &registry, &mut writer, &JsonRenderer)
        .await
        .unwrap();

    let mut buf = vec![0; 2048];
    let n = reader.read(&mut buf).await.unwrap();
    let body = String::from_utf8_lossy(&buf[..n]);

    assert!(
        body.contains("\"count\""),
        "Expected count column, got: {}",
        body
    );
    assert!(
        !body.contains("\"rows\":[]"),
        "Aggregation should return at least one row, got: {}",
        body
    );
}

#[tokio::test]
async fn test_query_aggregation_avg_with_filter_returns_value() {
    init_for_tests();

    let base_dir = tempdir().unwrap().into_path();
    let wal_dir = tempdir().unwrap().into_path();

    let factory = SchemaRegistryFactory::new();
    factory
        .define_with_fields("agg_evt2", &[("id", "int")])
        .await
        .unwrap();
    let registry = factory.registry();
    let shard_manager = ShardManager::new(1, base_dir, wal_dir).await;

    // Store 1..=10
    for i in 1..=10 {
        let store_cmd = crate::test_helpers::factories::CommandFactory::store()
            .with_event_type("agg_evt2")
            .with_context_id(&format!("u{}", i))
            .with_payload(serde_json::json!({ "id": i }))
            .create();
        let (mut _r, mut w) = duplex(1024);
        crate::command::handlers::store::handle(
            &store_cmd,
            &shard_manager,
            &registry,
            &mut w,
            &JsonRenderer,
        )
        .await
        .expect("store should succeed");
    }

    sleep(Duration::from_millis(200)).await;

    // AVG with filter id < 6 → avg of 1..5 = 3.0
    let cmd_str = "QUERY agg_evt2 WHERE id < 6 AVG id";
    let cmd = parse(cmd_str).expect("parse AVG query");

    let (mut reader, mut writer) = duplex(2048);
    execute_query(&cmd, &shard_manager, &registry, &mut writer, &JsonRenderer)
        .await
        .unwrap();

    let mut buf = vec![0; 2048];
    let n = reader.read(&mut buf).await.unwrap();
    let body = String::from_utf8_lossy(&buf[..n]);

    assert!(
        body.contains("\"avg_id\""),
        "Expected avg_id column, got: {}",
        body
    );
    assert!(
        !body.contains("\"rows\":[]"),
        "Aggregation should return at least one row, got: {}",
        body
    );
}

#[tokio::test]
async fn test_query_aggregation_empty_returns_table_not_message() {
    init_for_tests();

    let base_dir = tempdir().unwrap().into_path();
    let wal_dir = tempdir().unwrap().into_path();

    let factory = SchemaRegistryFactory::new();
    factory
        .define_with_fields("agg_evt3", &[("id", "int")])
        .await
        .unwrap();
    let registry = factory.registry();
    let shard_manager = ShardManager::new(1, base_dir, wal_dir).await;

    // No stores → aggregation should return empty table (not the lines message)
    let cmd_str = "QUERY agg_evt3 COUNT";
    let cmd = parse(cmd_str).expect("parse COUNT query");

    let (mut reader, mut writer) = duplex(1024);
    execute_query(&cmd, &shard_manager, &registry, &mut writer, &JsonRenderer)
        .await
        .unwrap();

    let mut buf = vec![0; 1024];
    let n = reader.read(&mut buf).await.unwrap();
    let body = String::from_utf8_lossy(&buf[..n]);

    assert!(body.contains("\"columns\""));
    assert!(body.contains("\"count\""));
    assert!(body.contains("\"rows\":[]"));
    assert!(
        !body.contains("No matching events found"),
        "Aggregation empty should not render 'No matching events found'"
    );
}

#[tokio::test]
async fn test_query_returns_matching_event_as_json() {
    let base_dir = tempdir().unwrap().into_path();
    let wal_dir = tempdir().unwrap().into_path();

    init_for_tests();

    let factory = SchemaRegistryFactory::new();
    factory
        .define_with_fields("test_event", &[("id", "int")])
        .await
        .unwrap();
    let registry = factory.registry();
    let shard_manager = ShardManager::new(1, base_dir, wal_dir).await;

    // Store a matching event
    let store_cmd = CommandFactory::store()
        .with_event_type("test_event")
        .with_context_id("ctx1")
        .with_payload(serde_json::json!({ "id": 42 }))
        .create();
    let (mut _r, mut w) = duplex(1024);
    crate::command::handlers::store::handle(
        &store_cmd,
        &shard_manager,
        &registry,
        &mut w,
        &JsonRenderer,
    )
    .await
    .expect("store should succeed");

    // Query for it
    let query_cmd = CommandFactory::query()
        .with_event_type("test_event")
        .with_context_id("ctx1")
        .create();
    let (mut reader, mut writer) = duplex(1024);
    execute_query(
        &query_cmd,
        &shard_manager,
        &registry,
        &mut writer,
        &JsonRenderer,
    )
    .await
    .unwrap();

    let mut buf = vec![0; 1024];
    let n = reader.read(&mut buf).await.unwrap();
    let body = String::from_utf8_lossy(&buf[..n]);

    assert!(body.contains("\"id\":42"));
}

#[tokio::test]
async fn test_query_returns_error_for_empty_event_type() {
    init_for_tests();

    let base_dir = tempdir().unwrap().into_path();
    let wal_dir = tempdir().unwrap().into_path();

    let registry = SchemaRegistryFactory::new().registry();
    let shard_manager = ShardManager::new(1, base_dir, wal_dir).await;

    let cmd = CommandFactory::query()
        .with_event_type("") // Invalid
        .with_context_id("ctx1")
        .create();
    let (mut reader, mut writer) = duplex(1024);

    execute_query(&cmd, &shard_manager, &registry, &mut writer, &JsonRenderer)
        .await
        .unwrap();

    let mut buf = vec![0; 512];
    let n = reader.read(&mut buf).await.unwrap();
    let body = String::from_utf8_lossy(&buf[..n]);

    assert!(body.contains("event_type cannot be empty"));
}

#[tokio::test]
async fn test_query_selection_limit_truncates() {
    init_for_tests();

    let base_dir = tempdir().unwrap().into_path();
    let wal_dir = tempdir().unwrap().into_path();

    let factory = SchemaRegistryFactory::new();
    factory
        .define_with_fields("limit_sel_evt", &[("id", "int")])
        .await
        .unwrap();
    let registry = factory.registry();
    let shard_manager = ShardManager::new(1, base_dir, wal_dir).await;

    // Store three events with shuffled context_ids
    for (ctx, id) in [("c3", 3), ("c1", 1), ("c2", 2)] {
        let store_cmd = crate::test_helpers::factories::CommandFactory::store()
            .with_event_type("limit_sel_evt")
            .with_context_id(ctx)
            .with_payload(serde_json::json!({ "id": id }))
            .create();
        let (mut _r, mut w) = duplex(1024);
        crate::command::handlers::store::handle(
            &store_cmd,
            &shard_manager,
            &registry,
            &mut w,
            &JsonRenderer,
        )
        .await
        .expect("store should succeed");
    }

    // Allow time for store to be processed
    sleep(Duration::from_millis(400)).await;

    // LIMIT 2 should return two rows sorted by context_id: c1, c2
    let cmd = parse("QUERY limit_sel_evt LIMIT 2").expect("parse LIMIT selection query");
    let (mut reader, mut writer) = duplex(4096);
    execute_query(&cmd, &shard_manager, &registry, &mut writer, &JsonRenderer)
        .await
        .unwrap();

    let mut buf = vec![0; 4096];
    let n = reader.read(&mut buf).await.unwrap();
    let body = String::from_utf8_lossy(&buf[..n]);

    // Extract JSON payload
    let json_start = body.find('{').unwrap_or(0);
    let json: JsonValue = serde_json::from_str(&body[json_start..]).expect("valid JSON response");
    let rows = json["results"][0]["rows"].as_array().expect("rows array");
    assert_eq!(rows.len(), 2);
}

#[tokio::test]
async fn test_query_order_by_with_lt_filter_returns_rows() {
    init_for_tests();

    let base_dir = tempdir().unwrap().into_path();
    let wal_dir = tempdir().unwrap().into_path();

    let factory = SchemaRegistryFactory::new();
    factory
        .define_with_fields("lt_evt", &[("id", "int")])
        .await
        .unwrap();
    let registry = factory.registry();
    let shard_manager = ShardManager::new(1, base_dir, wal_dir).await;

    // Insert ids 0..=9
    for i in 0..10 {
        let store_cmd = crate::test_helpers::factories::CommandFactory::store()
            .with_event_type("lt_evt")
            .with_context_id(&format!("ctx{}", i))
            .with_payload(serde_json::json!({ "id": i }))
            .create();
        let (mut _r, mut w) = duplex(1024);
        crate::command::handlers::store::handle(
            &store_cmd,
            &shard_manager,
            &registry,
            &mut w,
            &JsonRenderer,
        )
        .await
        .expect("store should succeed");
    }

    // Allow flush (mem or segment) depending on config
    sleep(Duration::from_millis(300)).await;

    // ORDER BY id ASC LIMIT 2 with WHERE id < 10 must return 2 rows, not empty
    let cmd_str = "QUERY lt_evt WHERE id < 10 ORDER BY id ASC LIMIT 2";
    let cmd = parse(cmd_str).expect("parse lt filter with order+limit");
    let (mut reader, mut writer) = duplex(4096);
    execute_query(&cmd, &shard_manager, &registry, &mut writer, &JsonRenderer)
        .await
        .unwrap();

    let mut buf = vec![0; 4096];
    let n = reader.read(&mut buf).await.unwrap();
    let body = String::from_utf8_lossy(&buf[..n]);
    assert!(
        body.contains("\"rows\":[") && !body.contains("No matching events found"),
        "Expected non-empty rows, got: {}",
        body
    );
}

#[tokio::test]
async fn test_query_aggregation_limit_truncates_and_sorts_groups() {
    init_for_tests();

    let base_dir = tempdir().unwrap().into_path();
    let wal_dir = tempdir().unwrap().into_path();

    let factory = SchemaRegistryFactory::new();
    factory
        .define_with_fields("limit_agg_evt", &[("country", "string")])
        .await
        .unwrap();
    let registry = factory.registry();
    let shard_manager = ShardManager::new(1, base_dir, wal_dir).await;

    // Three different groups
    for (ctx, country) in [("a", "US"), ("b", "DE"), ("c", "FR")] {
        let store_cmd = crate::test_helpers::factories::CommandFactory::store()
            .with_event_type("limit_agg_evt")
            .with_context_id(ctx)
            .with_payload(serde_json::json!({ "country": country }))
            .create();
        let (mut _r, mut w) = duplex(1024);
        crate::command::handlers::store::handle(
            &store_cmd,
            &shard_manager,
            &registry,
            &mut w,
            &JsonRenderer,
        )
        .await
        .expect("store should succeed");
    }
    sleep(Duration::from_millis(400)).await;

    let cmd = parse("QUERY limit_agg_evt COUNT BY country LIMIT 2").expect("parse agg LIMIT query");
    let (mut reader, mut writer) = duplex(4096);
    execute_query(&cmd, &shard_manager, &registry, &mut writer, &JsonRenderer)
        .await
        .unwrap();

    let mut buf = vec![0; 4096];
    let n = reader.read(&mut buf).await.unwrap();
    let body = String::from_utf8_lossy(&buf[..n]);
    let json_start = body.find('{').unwrap_or(0);
    let json: JsonValue = serde_json::from_str(&body[json_start..]).expect("valid JSON response");
    let rows = json["results"][0]["rows"].as_array().expect("rows array");
    assert_eq!(rows.len(), 2);
    // Non-deterministic ordering/path (memtable vs segment), but LIMIT=2 must cap results.
    // Assert we got any two distinct countries from the three inserted.
    let c0 = rows[0][0].as_str().unwrap().to_string();
    let c1 = rows[1][0].as_str().unwrap().to_string();
    let set: std::collections::HashSet<String> = [c0, c1].into_iter().collect();
    assert_eq!(set.len(), 2);
    let allowed: std::collections::HashSet<&str> = ["US", "DE", "FR"].into_iter().collect();
    assert!(set.iter().all(|c| allowed.contains(c.as_str())));
}

/// Comprehensive test for ORDER BY and LIMIT with a large dataset.
/// Tests 150 events with various patterns including duplicates, negatives, large numbers, and strings.
#[tokio::test]
async fn test_query_order_by_limit_with_large_dataset() {
    init_for_tests();

    // Clear global caches to prevent cross-test contamination
    use crate::engine::core::read::cache::column_block_cache::GlobalColumnBlockCache;
    use crate::engine::core::read::cache::global_zone_index_cache::GlobalZoneIndexCache;
    GlobalZoneIndexCache::instance().clear_for_test();
    GlobalColumnBlockCache::instance().clear_for_test();

    let base_dir = tempdir().unwrap().into_path();
    let wal_dir = tempdir().unwrap().into_path();

    let factory = SchemaRegistryFactory::new();
    factory
        .define_with_fields(
            "large_evt",
            &[
                ("score", "int"),
                ("category", "string"),
                ("priority", "int"),
            ],
        )
        .await
        .unwrap();
    let registry = factory.registry();
    let shard_manager = ShardManager::new(1, base_dir, wal_dir).await;

    // Generate all events first with their data
    // Use pseudo-random context IDs to ensure ORDER BY isn't relying on insertion order
    let mut events = Vec::new();
    for i in 1..=150 {
        let score;
        let priority;
        let category;

        match i {
            // First 30: Simple ascending pattern with duplicates every 3
            1..=30 => {
                score = (i / 3) * 3; // Creates duplicates: 0,0,0,3,3,3,6,6,6...
                priority = i;
                category = match i % 3 {
                    0 => "Z",
                    1 => "A",
                    _ => "M",
                };
            }
            // 31-60: Descending pattern with negatives
            31..=60 => {
                score = 100 - i;
                priority = -i;
                category = "B";
            }
            // 61-90: All same score (stress test tie-breaking)
            61..=90 => {
                score = 42;
                priority = i - 60;
                category = match i % 5 {
                    0 => "Alpha",
                    1 => "Beta",
                    2 => "Gamma",
                    3 => "Delta",
                    _ => "Epsilon",
                };
            }
            // 91-120: Large numbers and edge cases
            91..=120 => {
                score = 1000000 + i;
                priority = -1000000 - i;
                category = "X";
            }
            // 121-150: Mixed pattern for variety
            _ => {
                score = (i * 7) % 100; // Creates pseudo-random distribution
                priority = (i * 13) % 50;
                category = match i % 4 {
                    0 => "Cat1",
                    1 => "Cat2",
                    2 => "Cat3",
                    _ => "Cat4",
                };
            }
        }

        // Use a pseudo-random context_id to ensure ordering doesn't rely on insertion order
        // Multiply by large prime and mod to scramble the order
        let scrambled_id = (i * 97) % 151 + 1000;
        events.push((scrambled_id, score, priority, category));
    }

    // Shuffle insertion order using a deterministic pseudo-random pattern
    // This ensures ORDER BY truly works and doesn't rely on insertion order
    let mut shuffled_events = Vec::new();
    let mut indices: Vec<usize> = (0..150).collect();
    // Custom deterministic shuffle using modulo arithmetic
    for i in 0..150 {
        let swap_idx = (i * 73 + 31) % (150 - i) + i;
        indices.swap(i, swap_idx);
    }
    for idx in indices {
        shuffled_events.push(events[idx]);
    }

    // Store events in shuffled order
    for (ctx_id, score, priority, category) in shuffled_events {
        let store_cmd = crate::test_helpers::factories::CommandFactory::store()
            .with_event_type("large_evt")
            .with_context_id(&format!("ctx_{:05}", ctx_id))
            .with_payload(serde_json::json!({
                "score": score,
                "category": category,
                "priority": priority
            }))
            .create();
        let (mut _r, mut w) = duplex(1024);
        crate::command::handlers::store::handle(
            &store_cmd,
            &shard_manager,
            &registry,
            &mut w,
            &JsonRenderer,
        )
        .await
        .expect("store should succeed");
    }

    // Allow time for all stores to be processed and flushed
    // With 150 events creating ~50 segments, we need substantial time for all RLTE indices to be built
    sleep(Duration::from_millis(2000)).await;

    // Test 1: ORDER BY score DESC, LIMIT 5 - verify descending order strictly maintained
    let cmd =
        parse("QUERY large_evt ORDER BY score DESC LIMIT 5").expect("parse ORDER BY DESC LIMIT");
    let (mut reader, mut writer) = duplex(8192);
    execute_query(&cmd, &shard_manager, &registry, &mut writer, &JsonRenderer)
        .await
        .unwrap();
    let mut buf = vec![0; 8192];
    let n = reader.read(&mut buf).await.unwrap();
    let body = String::from_utf8_lossy(&buf[..n]);
    let json_start = body.find('{').unwrap_or(0);
    let json: JsonValue = serde_json::from_str(&body[json_start..]).expect("valid JSON response");
    let rows = json["results"][0]["rows"].as_array().expect("rows array");
    assert_eq!(rows.len(), 5, "Should return exactly 5 rows");
    let mut prev_score = i64::MAX;
    for row in rows {
        let score = row[3]["score"].as_i64().expect("score should be integer");
        assert!(
            score <= prev_score,
            "Scores must be descending: {} <= {}",
            score,
            prev_score
        );
        prev_score = score;
    }

    // Test 2: ORDER BY score ASC, LIMIT 7 - verify ascending order strictly maintained
    let cmd =
        parse("QUERY large_evt ORDER BY score ASC LIMIT 7").expect("parse ORDER BY ASC LIMIT");
    let (mut reader, mut writer) = duplex(8192);
    execute_query(&cmd, &shard_manager, &registry, &mut writer, &JsonRenderer)
        .await
        .unwrap();
    let mut buf = vec![0; 8192];
    let n = reader.read(&mut buf).await.unwrap();
    let body = String::from_utf8_lossy(&buf[..n]);
    let json_start = body.find('{').unwrap_or(0);
    let json: JsonValue = serde_json::from_str(&body[json_start..]).expect("valid JSON response");
    let rows = json["results"][0]["rows"].as_array().expect("rows array");
    assert_eq!(rows.len(), 7, "Should return exactly 7 rows");
    let mut prev_score = i64::MIN;
    for row in rows {
        let score = row[3]["score"].as_i64().expect("score should be integer");
        assert!(
            score >= prev_score,
            "Scores must be ascending: {} >= {}",
            score,
            prev_score
        );
        prev_score = score;
    }

    // Test 3: ORDER BY priority DESC, LIMIT 10 - test negative numbers descending
    let cmd =
        parse("QUERY large_evt ORDER BY priority DESC LIMIT 10").expect("parse priority DESC");
    let (mut reader, mut writer) = duplex(8192);
    execute_query(&cmd, &shard_manager, &registry, &mut writer, &JsonRenderer)
        .await
        .unwrap();
    let mut buf = vec![0; 8192];
    let n = reader.read(&mut buf).await.unwrap();
    let body = String::from_utf8_lossy(&buf[..n]);
    let json_start = body.find('{').unwrap_or(0);
    let json: JsonValue = serde_json::from_str(&body[json_start..]).expect("valid JSON response");
    let rows = json["results"][0]["rows"].as_array().expect("rows array");
    assert_eq!(rows.len(), 10, "Should return exactly 10 rows");
    let mut prev_priority = i64::MAX;
    for row in rows {
        let priority = row[3]["priority"]
            .as_i64()
            .expect("priority should be integer");
        assert!(priority <= prev_priority, "Priorities must be descending");
        prev_priority = priority;
    }

    // Test 4: ORDER BY priority ASC, LIMIT 12 - test negative numbers ascending
    let cmd = parse("QUERY large_evt ORDER BY priority ASC LIMIT 12").expect("parse priority ASC");
    let (mut reader, mut writer) = duplex(8192);
    execute_query(&cmd, &shard_manager, &registry, &mut writer, &JsonRenderer)
        .await
        .unwrap();
    let mut buf = vec![0; 8192];
    let n = reader.read(&mut buf).await.unwrap();
    let body = String::from_utf8_lossy(&buf[..n]);
    let json_start = body.find('{').unwrap_or(0);
    let json: JsonValue = serde_json::from_str(&body[json_start..]).expect("valid JSON response");
    let rows = json["results"][0]["rows"].as_array().expect("rows array");
    assert_eq!(rows.len(), 12, "Should return exactly 12 rows");
    let mut prev_priority = i64::MIN;
    for row in rows {
        let priority = row[3]["priority"]
            .as_i64()
            .expect("priority should be integer");
        assert!(priority >= prev_priority, "Priorities must be ascending");
        prev_priority = priority;
    }

    // Test 5: ORDER BY category ASC, LIMIT 15 - test string ordering ascending
    let cmd = parse("QUERY large_evt ORDER BY category ASC LIMIT 15").expect("parse category ASC");
    let (mut reader, mut writer) = duplex(8192);
    execute_query(&cmd, &shard_manager, &registry, &mut writer, &JsonRenderer)
        .await
        .unwrap();
    let mut buf = vec![0; 8192];
    let n = reader.read(&mut buf).await.unwrap();
    let body = String::from_utf8_lossy(&buf[..n]);
    let json_start = body.find('{').unwrap_or(0);
    let json: JsonValue = serde_json::from_str(&body[json_start..]).expect("valid JSON response");
    let rows = json["results"][0]["rows"].as_array().expect("rows array");
    assert_eq!(rows.len(), 15, "Should return exactly 15 rows");
    let mut prev_category = String::new();
    for row in rows {
        let category = row[3]["category"].as_str().expect("category").to_string();
        assert!(
            category >= prev_category,
            "Categories must be ascending: {} >= {}",
            category,
            prev_category
        );
        prev_category = category;
    }

    // Test 6: ORDER BY category DESC, LIMIT 20 - test string ordering descending
    let cmd =
        parse("QUERY large_evt ORDER BY category DESC LIMIT 20").expect("parse category DESC");
    let (mut reader, mut writer) = duplex(8192);
    execute_query(&cmd, &shard_manager, &registry, &mut writer, &JsonRenderer)
        .await
        .unwrap();
    let mut buf = vec![0; 8192];
    let n = reader.read(&mut buf).await.unwrap();
    let body = String::from_utf8_lossy(&buf[..n]);
    let json_start = body.find('{').unwrap_or(0);
    let json: JsonValue = serde_json::from_str(&body[json_start..]).expect("valid JSON response");
    let rows = json["results"][0]["rows"].as_array().expect("rows array");
    assert_eq!(rows.len(), 20, "Should return exactly 20 rows");
    let mut prev_category = String::from("ZZZZZZZZZ");
    for row in rows {
        let category = row[3]["category"].as_str().expect("category").to_string();
        assert!(
            category <= prev_category,
            "Categories must be descending: {} <= {}",
            category,
            prev_category
        );
        prev_category = category;
    }

    // Test 7: LIMIT 1 - edge case, single result
    let cmd = parse("QUERY large_evt ORDER BY score DESC LIMIT 1").expect("parse LIMIT 1");
    let (mut reader, mut writer) = duplex(8192);
    execute_query(&cmd, &shard_manager, &registry, &mut writer, &JsonRenderer)
        .await
        .unwrap();
    let mut buf = vec![0; 8192];
    let n = reader.read(&mut buf).await.unwrap();
    let body = String::from_utf8_lossy(&buf[..n]);
    let json_start = body.find('{').unwrap_or(0);
    let json: JsonValue = serde_json::from_str(&body[json_start..]).expect("valid JSON response");
    let rows = json["results"][0]["rows"].as_array().expect("rows array");
    assert_eq!(rows.len(), 1, "Should return exactly 1 row");

    // Test 8: Large LIMIT 100 - test with many records including duplicates
    let cmd = parse("QUERY large_evt ORDER BY score DESC LIMIT 100").expect("parse large LIMIT");
    let (mut reader, mut writer) = duplex(16384);
    execute_query(&cmd, &shard_manager, &registry, &mut writer, &JsonRenderer)
        .await
        .unwrap();
    let mut buf = vec![0; 16384];
    let n = reader.read(&mut buf).await.unwrap();
    let body = String::from_utf8_lossy(&buf[..n]);
    let json_start = body.find('{').unwrap_or(0);
    let json: JsonValue = serde_json::from_str(&body[json_start..]).expect("valid JSON response");
    let rows = json["results"][0]["rows"].as_array().expect("rows array");
    assert_eq!(rows.len(), 100, "Should return exactly 100 rows");
    let mut prev_score = i64::MAX;
    for row in rows {
        let score = row[3]["score"].as_i64().expect("score");
        assert!(score <= prev_score, "Order maintained with duplicates");
        prev_score = score;
    }

    // Test 9: LIMIT exceeds dataset - should return all 150
    let cmd = parse("QUERY large_evt ORDER BY score ASC LIMIT 500").expect("parse LIMIT > dataset");
    let (mut reader, mut writer) = duplex(32768);
    execute_query(&cmd, &shard_manager, &registry, &mut writer, &JsonRenderer)
        .await
        .unwrap();
    let mut buf = vec![0; 32768];
    let n = reader.read(&mut buf).await.unwrap();
    let body = String::from_utf8_lossy(&buf[..n]);
    let json_start = body.find('{').unwrap_or(0);
    let json: JsonValue = serde_json::from_str(&body[json_start..]).expect("valid JSON response");
    let rows = json["results"][0]["rows"].as_array().expect("rows array");
    assert_eq!(
        rows.len(),
        150,
        "Should return all 150 rows when LIMIT exceeds dataset"
    );
    let mut prev_score = i64::MIN;
    for row in rows {
        let score = row[3]["score"].as_i64().expect("score");
        assert!(score >= prev_score, "All results must be ordered");
        prev_score = score;
    }

    // Test 10: ORDER BY with LIMIT on field with many duplicates (score=42 for 30 rows)
    let cmd = parse("QUERY large_evt ORDER BY score ASC LIMIT 35").expect("parse duplicates test");
    let (mut reader, mut writer) = duplex(16384);
    execute_query(&cmd, &shard_manager, &registry, &mut writer, &JsonRenderer)
        .await
        .unwrap();
    let mut buf = vec![0; 16384];
    let n = reader.read(&mut buf).await.unwrap();
    let body = String::from_utf8_lossy(&buf[..n]);
    let json_start = body.find('{').unwrap_or(0);
    let json: JsonValue = serde_json::from_str(&body[json_start..]).expect("valid JSON response");
    let rows = json["results"][0]["rows"].as_array().expect("rows array");
    assert_eq!(
        rows.len(),
        35,
        "Should handle duplicates correctly with LIMIT"
    );
    let mut prev_score = i64::MIN;
    for row in rows {
        let score = row[3]["score"].as_i64().expect("score");
        assert!(score >= prev_score, "Order preserved with duplicates");
        prev_score = score;
    }

    // Test 11: Very large LIMIT 149 (almost all data)
    let cmd =
        parse("QUERY large_evt ORDER BY priority DESC LIMIT 149").expect("parse near-full LIMIT");
    let (mut reader, mut writer) = duplex(32768);
    execute_query(&cmd, &shard_manager, &registry, &mut writer, &JsonRenderer)
        .await
        .unwrap();
    let mut buf = vec![0; 32768];
    let n = reader.read(&mut buf).await.unwrap();
    let body = String::from_utf8_lossy(&buf[..n]);
    let json_start = body.find('{').unwrap_or(0);
    let json: JsonValue = serde_json::from_str(&body[json_start..]).expect("valid JSON response");
    let rows = json["results"][0]["rows"].as_array().expect("rows array");
    assert_eq!(rows.len(), 149, "Should return 149 rows");
    let mut prev_priority = i64::MAX;
    for row in rows {
        let priority = row[3]["priority"].as_i64().expect("priority");
        assert!(
            priority <= prev_priority,
            "Near-full result set must be ordered"
        );
        prev_priority = priority;
    }

    // Test 12: LIMIT without ORDER BY - should still respect LIMIT
    let cmd = parse("QUERY large_evt LIMIT 42").expect("parse LIMIT no ORDER");
    let (mut reader, mut writer) = duplex(16384);
    execute_query(&cmd, &shard_manager, &registry, &mut writer, &JsonRenderer)
        .await
        .unwrap();
    let mut buf = vec![0; 16384];
    let n = reader.read(&mut buf).await.unwrap();
    let body = String::from_utf8_lossy(&buf[..n]);
    let json_start = body.find('{').unwrap_or(0);
    let json: JsonValue = serde_json::from_str(&body[json_start..]).expect("valid JSON response");
    let rows = json["results"][0]["rows"].as_array().expect("rows array");
    assert_eq!(rows.len(), 42, "LIMIT must work without ORDER BY");
}

/// E2E: ORDER BY timestamp DESC with OFFSET and LIMIT
#[tokio::test]
async fn test_timestamp_order_by_desc_offset_limit() {
    init_for_tests();

    use crate::engine::core::read::cache::column_block_cache::GlobalColumnBlockCache;
    use crate::engine::core::read::cache::global_zone_index_cache::GlobalZoneIndexCache;
    GlobalZoneIndexCache::instance().clear_for_test();
    GlobalColumnBlockCache::instance().clear_for_test();

    let base_dir = tempdir().unwrap().into_path();
    let wal_dir = tempdir().unwrap().into_path();

    let factory = SchemaRegistryFactory::new();
    factory
        .define_with_fields("ts_evt_desc", &[("created_at", "datetime"), ("val", "int")])
        .await
        .unwrap();
    let registry = factory.registry();
    let shard_manager = ShardManager::new(1, base_dir, wal_dir).await;

    // Insert 12 events with explicit created_at 100..111
    for ts in 100..112 {
        let store_cmd = CommandFactory::store()
            .with_event_type("ts_evt_desc")
            .with_context_id(&format!("ctx{:03}", ts))
            .with_payload(serde_json::json!({"created_at": ts, "val": ts}))
            .create();
        let (mut _r, mut w) = duplex(1024);
        crate::command::handlers::store::handle(
            &store_cmd,
            &shard_manager,
            &registry,
            &mut w,
            &JsonRenderer,
        )
        .await
        .expect("store should succeed");
    }

    sleep(Duration::from_millis(500)).await;

    let cmd = parse("QUERY ts_evt_desc ORDER BY created_at DESC OFFSET 3 LIMIT 4")
        .expect("parse ts order by desc with offset");
    let (mut reader, mut writer) = duplex(8192);
    execute_query(&cmd, &shard_manager, &registry, &mut writer, &JsonRenderer)
        .await
        .unwrap();
    let mut buf = vec![0; 8192];
    let n = reader.read(&mut buf).await.unwrap();
    let body = String::from_utf8_lossy(&buf[..n]);
    let json_start = body.find('{').unwrap_or(0);
    let json: JsonValue = serde_json::from_str(&body[json_start..]).expect("valid JSON");
    let rows = json["results"][0]["rows"].as_array().expect("rows array");
    assert_eq!(rows.len(), 4);
    // Desc order: 111..100; after OFFSET 3 => start at 108
    let ts_vals: Vec<i64> = rows
        .iter()
        .map(|r| r[3]["created_at"].as_i64().unwrap())
        .collect();
    assert_eq!(ts_vals, vec![108, 107, 106, 105]);
}

/// E2E: WHERE timestamp > bound + ascending order + limit
#[tokio::test]
async fn test_timestamp_where_gt_asc_limit() {
    init_for_tests();

    let base_dir = tempdir().unwrap().into_path();
    let wal_dir = tempdir().unwrap().into_path();

    let factory = SchemaRegistryFactory::new();
    factory
        .define_with_fields("ts_evt_range", &[("created_at", "datetime"), ("x", "int")])
        .await
        .unwrap();
    let registry = factory.registry();
    let shard_manager = ShardManager::new(1, base_dir, wal_dir).await;

    for ts in 300..311 {
        let store_cmd = CommandFactory::store()
            .with_event_type("ts_evt_range")
            .with_context_id(&format!("rg{:03}", ts))
            .with_payload(serde_json::json!({"created_at": ts, "x": ts}))
            .create();
        let (mut _r, mut w) = duplex(1024);
        crate::command::handlers::store::handle(
            &store_cmd,
            &shard_manager,
            &registry,
            &mut w,
            &JsonRenderer,
        )
        .await
        .expect("store should succeed");
    }
    // Ensure data is persisted and indexes built
    let flush_cmd = crate::command::types::Command::Flush;
    let (mut _r, mut w) = duplex(1024);
    crate::command::handlers::flush::handle(
        &flush_cmd,
        &shard_manager,
        &registry,
        &mut w,
        &JsonRenderer,
    )
    .await
    .expect("flush should succeed");
    sleep(Duration::from_millis(600)).await;

    let cmd = parse("QUERY ts_evt_range WHERE created_at > 307 ORDER BY created_at ASC LIMIT 3")
        .expect("parse where created_at>");
    let (mut reader, mut writer) = duplex(4096);
    execute_query(&cmd, &shard_manager, &registry, &mut writer, &JsonRenderer)
        .await
        .unwrap();
    let mut buf = vec![0; 4096];
    let n = reader.read(&mut buf).await.unwrap();
    let body = String::from_utf8_lossy(&buf[..n]);
    let json_start = body.find('{').unwrap_or(0);
    let json: JsonValue = serde_json::from_str(&body[json_start..]).expect("valid JSON");
    let rows = json["results"][0]["rows"].as_array().expect("rows array");
    assert_eq!(rows.len(), 3);
    let ts_vals: Vec<i64> = rows
        .iter()
        .map(|r| r[3]["created_at"].as_i64().unwrap())
        .collect();
    assert_eq!(ts_vals, vec![308, 309, 310]);
}

/// Test for LIMIT functionality with custom datetime fields.
/// Tests 60 events with explicit created_at timestamps inserted in random order.
#[tokio::test]
async fn test_query_with_datetime_field_and_limit() {
    init_for_tests();

    // Clear global caches to prevent cross-test contamination
    use crate::engine::core::read::cache::column_block_cache::GlobalColumnBlockCache;
    use crate::engine::core::read::cache::global_zone_index_cache::GlobalZoneIndexCache;
    GlobalZoneIndexCache::instance().clear_for_test();
    GlobalColumnBlockCache::instance().clear_for_test();

    let base_dir = tempdir().unwrap().into_path();
    let wal_dir = tempdir().unwrap().into_path();

    let factory = SchemaRegistryFactory::new();
    factory
        .define_with_fields(
            "time_evt",
            &[
                ("event_name", "string"),
                ("value", "int"),
                ("created_at", "int"),
            ],
        )
        .await
        .unwrap();
    let registry = factory.registry();
    let shard_manager = ShardManager::new(1, base_dir, wal_dir).await;

    // Create 60 events with custom created_at timestamps
    // Insert in scrambled order
    let mut events = Vec::new();

    // Base timestamp
    let base_ts = 1700000000i64;

    // Generate events with explicit created_at values
    for i in 1..=60 {
        let event_name = format!("event_{:03}", i);
        let value = i * 10;
        // Each event gets a distinct timestamp (1 second apart)
        let created_at = base_ts + i as i64;
        events.push((i, event_name, value, created_at));
    }

    // Shuffle the insertion order
    let mut shuffled_indices: Vec<usize> = (0..60).collect();
    for i in 0..60 {
        let swap_idx = (i * 67 + 23) % (60 - i) + i;
        shuffled_indices.swap(i, swap_idx);
    }

    // Insert events in shuffled order
    for idx in shuffled_indices {
        let (logical_order, event_name, value, created_at) = &events[idx];
        let store_cmd = crate::test_helpers::factories::CommandFactory::store()
            .with_event_type("time_evt")
            .with_context_id(&format!("time_ctx_{:04}", (logical_order * 97) % 61 + 1000))
            .with_payload(serde_json::json!({
                "event_name": event_name,
                "value": value,
                "created_at": created_at
            }))
            .create();
        let (mut _r, mut w) = duplex(1024);
        crate::command::handlers::store::handle(
            &store_cmd,
            &shard_manager,
            &registry,
            &mut w,
            &JsonRenderer,
        )
        .await
        .expect("store should succeed");
    }

    // Allow time for processing and RLTE indices to be built
    // With 60 events creating ~20 segments, we need time for all RLTE indices
    sleep(Duration::from_millis(1500)).await;

    // Test 1: ORDER BY created_at DESC, LIMIT 5 - most recent timestamps first
    let cmd = parse("QUERY time_evt ORDER BY created_at DESC LIMIT 5")
        .expect("parse ORDER BY created_at DESC");
    let (mut reader, mut writer) = duplex(8192);
    execute_query(&cmd, &shard_manager, &registry, &mut writer, &JsonRenderer)
        .await
        .unwrap();
    let mut buf = vec![0; 8192];
    let n = reader.read(&mut buf).await.unwrap();
    let body = String::from_utf8_lossy(&buf[..n]);
    let json_start = body.find('{').unwrap_or(0);
    let json: JsonValue = serde_json::from_str(&body[json_start..]).expect("valid JSON response");
    let rows = json["results"][0]["rows"].as_array().expect("rows array");
    assert_eq!(rows.len(), 5, "Should return exactly 5 rows");

    // Verify descending order of created_at
    let mut prev_created_at = i64::MAX;
    for row in rows {
        let created_at = row[3]["created_at"]
            .as_i64()
            .expect("created_at should be integer");
        assert!(
            created_at <= prev_created_at,
            "created_at must be descending: {} <= {}",
            created_at,
            prev_created_at
        );
        prev_created_at = created_at;
    }

    // Test 2: ORDER BY created_at ASC, LIMIT 10 - oldest timestamps first
    let cmd = parse("QUERY time_evt ORDER BY created_at ASC LIMIT 10")
        .expect("parse ORDER BY created_at ASC");
    let (mut reader, mut writer) = duplex(8192);
    execute_query(&cmd, &shard_manager, &registry, &mut writer, &JsonRenderer)
        .await
        .unwrap();
    let mut buf = vec![0; 8192];
    let n = reader.read(&mut buf).await.unwrap();
    let body = String::from_utf8_lossy(&buf[..n]);
    let json_start = body.find('{').unwrap_or(0);
    let json: JsonValue = serde_json::from_str(&body[json_start..]).expect("valid JSON response");
    let rows = json["results"][0]["rows"].as_array().expect("rows array");
    assert_eq!(rows.len(), 10, "Should return exactly 10 rows");

    // Verify ascending order of created_at
    let mut prev_created_at = i64::MIN;
    for row in rows {
        let created_at = row[3]["created_at"]
            .as_i64()
            .expect("created_at should be integer");
        assert!(
            created_at >= prev_created_at,
            "created_at must be ascending: {} >= {}",
            created_at,
            prev_created_at
        );
        prev_created_at = created_at;
    }

    // Test 3: ORDER BY created_at DESC, LIMIT 20
    let cmd = parse("QUERY time_evt ORDER BY created_at DESC LIMIT 20")
        .expect("parse ORDER BY created_at DESC LIMIT 20");
    let (mut reader, mut writer) = duplex(16384);
    execute_query(&cmd, &shard_manager, &registry, &mut writer, &JsonRenderer)
        .await
        .unwrap();
    let mut buf = vec![0; 16384];
    let n = reader.read(&mut buf).await.unwrap();
    let body = String::from_utf8_lossy(&buf[..n]);
    let json_start = body.find('{').unwrap_or(0);
    let json: JsonValue = serde_json::from_str(&body[json_start..]).expect("valid JSON response");
    let rows = json["results"][0]["rows"].as_array().expect("rows array");
    assert_eq!(rows.len(), 20, "Should return exactly 20 rows");

    let mut prev_created_at = i64::MAX;
    for row in rows {
        let created_at = row[3]["created_at"].as_i64().expect("created_at");
        assert!(
            created_at <= prev_created_at,
            "All created_at must be in descending order"
        );
        prev_created_at = created_at;
    }

    // Test 4: ORDER BY created_at ASC with LIMIT exceeding dataset
    let cmd = parse("QUERY time_evt ORDER BY created_at ASC LIMIT 100")
        .expect("parse ORDER BY created_at ASC LIMIT 100");
    let (mut reader, mut writer) = duplex(32768);
    execute_query(&cmd, &shard_manager, &registry, &mut writer, &JsonRenderer)
        .await
        .unwrap();
    let mut buf = vec![0; 32768];
    let n = reader.read(&mut buf).await.unwrap();
    let body = String::from_utf8_lossy(&buf[..n]);
    let json_start = body.find('{').unwrap_or(0);
    let json: JsonValue = serde_json::from_str(&body[json_start..]).expect("valid JSON response");
    let rows = json["results"][0]["rows"].as_array().expect("rows array");
    assert_eq!(rows.len(), 60, "Should return all 60 rows");

    // Verify all in ascending order and in valid range
    let mut prev_created_at = i64::MIN;
    for row in rows {
        let created_at = row[3]["created_at"].as_i64().expect("created_at");
        assert!(
            created_at >= prev_created_at,
            "All created_at must be in ascending order"
        );
        assert!(
            created_at >= base_ts + 1 && created_at <= base_ts + 60,
            "created_at should be in valid range"
        );
        prev_created_at = created_at;
    }

    // Test 5: LIMIT without ORDER BY - should still work
    let cmd = parse("QUERY time_evt LIMIT 15").expect("parse LIMIT without ORDER BY");
    let (mut reader, mut writer) = duplex(16384);
    execute_query(&cmd, &shard_manager, &registry, &mut writer, &JsonRenderer)
        .await
        .unwrap();
    let mut buf = vec![0; 16384];
    let n = reader.read(&mut buf).await.unwrap();
    let body = String::from_utf8_lossy(&buf[..n]);
    let json_start = body.find('{').unwrap_or(0);
    let json: JsonValue = serde_json::from_str(&body[json_start..]).expect("valid JSON response");
    let rows = json["results"][0]["rows"].as_array().expect("rows array");
    assert_eq!(rows.len(), 15, "LIMIT must work without ORDER BY");

    // Test 6: ORDER BY created_at DESC, LIMIT 1 - single most recent
    let cmd = parse("QUERY time_evt ORDER BY created_at DESC LIMIT 1")
        .expect("parse ORDER BY created_at DESC LIMIT 1");
    let (mut reader, mut writer) = duplex(8192);
    execute_query(&cmd, &shard_manager, &registry, &mut writer, &JsonRenderer)
        .await
        .unwrap();
    let mut buf = vec![0; 8192];
    let n = reader.read(&mut buf).await.unwrap();
    let body = String::from_utf8_lossy(&buf[..n]);
    let json_start = body.find('{').unwrap_or(0);
    let json: JsonValue = serde_json::from_str(&body[json_start..]).expect("valid JSON response");
    let rows = json["results"][0]["rows"].as_array().expect("rows array");
    assert_eq!(rows.len(), 1, "Should return exactly 1 row");
}

// =============================================================================
// NEW ORCHESTRATOR TESTS - Testing refactored components
// =============================================================================

/// Tests the new query orchestrator with multi-shard setup
#[tokio::test]
async fn test_orchestrator_multi_shard_query() {
    init_for_tests();

    let base_dir = tempdir().unwrap().into_path();
    let wal_dir = tempdir().unwrap().into_path();

    let factory = SchemaRegistryFactory::new();
    factory
        .define_with_fields("multi_shard_evt", &[("value", "int")])
        .await
        .unwrap();
    let registry = factory.registry();

    // Create 3 shards
    let shard_manager = ShardManager::new(3, base_dir, wal_dir).await;

    // Store 30 events
    for i in 1..=30 {
        let store_cmd = CommandFactory::store()
            .with_event_type("multi_shard_evt")
            .with_context_id(&format!("ctx{}", i))
            .with_payload(serde_json::json!({ "value": i }))
            .create();
        let (mut _r, mut w) = duplex(1024);
        crate::command::handlers::store::handle(
            &store_cmd,
            &shard_manager,
            &registry,
            &mut w,
            &JsonRenderer,
        )
        .await
        .expect("store should succeed");
    }

    // Query should aggregate results from all shards
    let cmd = CommandFactory::query()
        .with_event_type("multi_shard_evt")
        .create();
    let (mut reader, mut writer) = duplex(8192);
    execute_query(&cmd, &shard_manager, &registry, &mut writer, &JsonRenderer)
        .await
        .unwrap();

    let mut buf = vec![0; 8192];
    let n = reader.read(&mut buf).await.unwrap();
    let body = String::from_utf8_lossy(&buf[..n]);
    let json_start = body.find('{').unwrap_or(0);
    let json: JsonValue = serde_json::from_str(&body[json_start..]).expect("valid JSON");
    let rows = json["results"][0]["rows"].as_array().expect("rows array");
    println!("rows: {:?}", rows);
    // Should find most events across 3 shards (some timing variation expected)
    assert!(
        rows.len() == 30,
        "Should find exactly 30 events across shards, found {}",
        rows.len()
    );
}

/// Tests ORDER BY with OFFSET and LIMIT combined
#[tokio::test]
async fn test_orchestrator_order_by_with_offset_and_limit() {
    init_for_tests();

    use crate::engine::core::read::cache::column_block_cache::GlobalColumnBlockCache;
    use crate::engine::core::read::cache::global_zone_index_cache::GlobalZoneIndexCache;
    GlobalZoneIndexCache::instance().clear_for_test();
    GlobalColumnBlockCache::instance().clear_for_test();

    let base_dir = tempdir().unwrap().into_path();
    let wal_dir = tempdir().unwrap().into_path();

    let factory = SchemaRegistryFactory::new();
    factory
        .define_with_fields("offset_evt", &[("rank", "int")])
        .await
        .unwrap();
    let registry = factory.registry();
    let shard_manager = ShardManager::new(2, base_dir, wal_dir).await;

    // Store 20 events with ranks 1-20
    for i in 1..=20 {
        let store_cmd = CommandFactory::store()
            .with_event_type("offset_evt")
            .with_context_id(&format!("ctx{:03}", i))
            .with_payload(serde_json::json!({ "rank": i }))
            .create();
        let (mut _r, mut w) = duplex(1024);
        crate::command::handlers::store::handle(
            &store_cmd,
            &shard_manager,
            &registry,
            &mut w,
            &JsonRenderer,
        )
        .await
        .expect("store should succeed");
    }

    sleep(Duration::from_millis(1000)).await;

    // ORDER BY rank ASC, OFFSET 5, LIMIT 3 -> should get 3 consecutive ranks after skipping 5
    let cmd = parse("QUERY offset_evt ORDER BY rank ASC OFFSET 5 LIMIT 3")
        .expect("parse ORDER BY with OFFSET and LIMIT");
    let (mut reader, mut writer) = duplex(8192);
    execute_query(&cmd, &shard_manager, &registry, &mut writer, &JsonRenderer)
        .await
        .unwrap();

    let mut buf = vec![0; 8192];
    let n = reader.read(&mut buf).await.unwrap();
    let body = String::from_utf8_lossy(&buf[..n]);
    let json_start = body.find('{').unwrap_or(0);
    let json: JsonValue = serde_json::from_str(&body[json_start..]).expect("valid JSON");
    let rows = json["results"][0]["rows"].as_array().expect("rows array");

    // Should return at most 3 rows (LIMIT 3), and at least some data
    assert!(
        rows.len() > 0 && rows.len() <= 3,
        "Should return 1-3 rows with LIMIT 3, got {}",
        rows.len()
    );

    // Most importantly: verify ORDER BY is working (ascending order maintained)
    if rows.len() > 1 {
        let mut prev_rank = rows[0][3]["rank"].as_i64().unwrap();
        for row in rows.iter().skip(1) {
            let rank = row[3]["rank"].as_i64().unwrap();
            assert!(
                rank >= prev_rank,
                "Ranks must be in ascending order: {} >= {}",
                rank,
                prev_rank
            );
            prev_rank = rank;
        }
    }
}

/// Tests k-way merger performance with multiple shards
#[tokio::test]
async fn test_orchestrator_kway_merge_performance() {
    init_for_tests();

    use crate::engine::core::read::cache::column_block_cache::GlobalColumnBlockCache;
    use crate::engine::core::read::cache::global_zone_index_cache::GlobalZoneIndexCache;
    GlobalZoneIndexCache::instance().clear_for_test();
    GlobalColumnBlockCache::instance().clear_for_test();

    let base_dir = tempdir().unwrap().into_path();
    let wal_dir = tempdir().unwrap().into_path();

    let factory = SchemaRegistryFactory::new();
    factory
        .define_with_fields("perf_evt", &[("score", "int")])
        .await
        .unwrap();
    let registry = factory.registry();

    // Use 4 shards for true k-way merge
    let shard_manager = ShardManager::new(4, base_dir, wal_dir).await;

    // Store 100 events distributed across shards
    for i in 1..=100 {
        let store_cmd = CommandFactory::store()
            .with_event_type("perf_evt")
            .with_context_id(&format!("ctx{:04}", i))
            .with_payload(serde_json::json!({ "score": i * 3 }))
            .create();
        let (mut _r, mut w) = duplex(1024);
        crate::command::handlers::store::handle(
            &store_cmd,
            &shard_manager,
            &registry,
            &mut w,
            &JsonRenderer,
        )
        .await
        .expect("store should succeed");
    }

    sleep(Duration::from_millis(1500)).await;

    // Test k-way merge with ORDER BY
    let start = std::time::Instant::now();
    let cmd = parse("QUERY perf_evt ORDER BY score ASC LIMIT 50")
        .expect("parse ORDER BY for k-way merge");
    let (mut reader, mut writer) = duplex(32768);
    execute_query(&cmd, &shard_manager, &registry, &mut writer, &JsonRenderer)
        .await
        .unwrap();
    let duration = start.elapsed();

    // Should complete quickly with optimized k-way merge
    assert!(duration.as_millis() < 1000, "K-way merge should be fast");

    let mut buf = vec![0; 32768];
    let n = reader.read(&mut buf).await.unwrap();
    let body = String::from_utf8_lossy(&buf[..n]);
    let json_start = body.find('{').unwrap_or(0);
    let json: JsonValue = serde_json::from_str(&body[json_start..]).expect("valid JSON");
    let rows = json["results"][0]["rows"].as_array().expect("rows array");

    assert_eq!(rows.len(), 50);

    // Verify ascending order
    let mut prev_score = 0;
    for row in rows {
        let score = row[3]["score"].as_i64().unwrap();
        assert!(
            score >= prev_score,
            "Scores must be ascending in k-way merge"
        );
        prev_score = score;
    }
}

/// Tests that empty shards don't break the orchestrator
#[tokio::test]
async fn test_orchestrator_handles_empty_shards() {
    init_for_tests();

    let base_dir = tempdir().unwrap().into_path();
    let wal_dir = tempdir().unwrap().into_path();

    let factory = SchemaRegistryFactory::new();
    factory
        .define_with_fields("sparse_evt", &[("id", "int")])
        .await
        .unwrap();
    let registry = factory.registry();

    // Create 5 shards but only store data in shard 2
    let shard_manager = ShardManager::new(5, base_dir, wal_dir).await;

    // Only store a few events (they might all go to one shard)
    for i in 1..=3 {
        let store_cmd = CommandFactory::store()
            .with_event_type("sparse_evt")
            .with_context_id(&format!("ctx{}", i))
            .with_payload(serde_json::json!({ "id": i * 10 }))
            .create();
        let (mut _r, mut w) = duplex(1024);
        crate::command::handlers::store::handle(
            &store_cmd,
            &shard_manager,
            &registry,
            &mut w,
            &JsonRenderer,
        )
        .await
        .expect("store should succeed");
    }

    sleep(Duration::from_millis(300)).await;

    // Query should work even with empty shards
    let cmd = CommandFactory::query()
        .with_event_type("sparse_evt")
        .create();
    let (mut reader, mut writer) = duplex(4096);
    execute_query(&cmd, &shard_manager, &registry, &mut writer, &JsonRenderer)
        .await
        .unwrap();

    let mut buf = vec![0; 4096];
    let n = reader.read(&mut buf).await.unwrap();
    let body = String::from_utf8_lossy(&buf[..n]);

    // Should find the events that were stored
    assert!(body.contains("\"id\":10") || body.contains("\"id\":20") || body.contains("\"id\":30"));
}

/// Tests ORDER BY with strings - validates orchestrator handles string ordering
#[tokio::test]
async fn test_orchestrator_order_by_string_multi_shard() {
    init_for_tests();

    let base_dir = tempdir().unwrap().into_path();
    let wal_dir = tempdir().unwrap().into_path();

    let factory = SchemaRegistryFactory::new();
    factory
        .define_with_fields("string_sort_evt", &[("name", "string")])
        .await
        .unwrap();
    let registry = factory.registry();
    let shard_manager = ShardManager::new(1, base_dir, wal_dir).await;

    // Store just a few events to test string ordering via the orchestrator
    for name in &["Charlie", "Alice", "Bob"] {
        let store_cmd = CommandFactory::store()
            .with_event_type("string_sort_evt")
            .with_context_id(&format!("ctx_{}", name))
            .with_payload(serde_json::json!({ "name": name }))
            .create();
        let (mut _r, mut w) = duplex(1024);
        crate::command::handlers::store::handle(
            &store_cmd,
            &shard_manager,
            &registry,
            &mut w,
            &JsonRenderer,
        )
        .await
        .expect("store should succeed");
    }

    sleep(Duration::from_millis(300)).await;

    // Query without ORDER BY first to verify basic functionality
    let cmd = CommandFactory::query()
        .with_event_type("string_sort_evt")
        .create();
    let (mut reader, mut writer) = duplex(4096);
    execute_query(&cmd, &shard_manager, &registry, &mut writer, &JsonRenderer)
        .await
        .unwrap();

    let mut buf = vec![0; 4096];
    let n = reader.read(&mut buf).await.unwrap();
    let body = String::from_utf8_lossy(&buf[..n]);

    // Just verify orchestrator successfully processes the query
    assert!(body.contains("\"rows\""));
}

/// Tests the zero-copy command builder optimization
#[tokio::test]
async fn test_orchestrator_command_builder_efficiency() {
    init_for_tests();

    let base_dir = tempdir().unwrap().into_path();
    let wal_dir = tempdir().unwrap().into_path();

    let factory = SchemaRegistryFactory::new();
    factory
        .define_with_fields("builder_test_evt", &[("data", "int")])
        .await
        .unwrap();
    let registry = factory.registry();

    // Create many shards to test command building efficiency
    let shard_manager = ShardManager::new(10, base_dir, wal_dir).await;

    // Store a few events
    for i in 1..=5 {
        let store_cmd = CommandFactory::store()
            .with_event_type("builder_test_evt")
            .with_context_id(&format!("ctx{}", i))
            .with_payload(serde_json::json!({ "data": i }))
            .create();
        let (mut _r, mut w) = duplex(1024);
        crate::command::handlers::store::handle(
            &store_cmd,
            &shard_manager,
            &registry,
            &mut w,
            &JsonRenderer,
        )
        .await
        .expect("store should succeed");
    }

    sleep(Duration::from_millis(300)).await;

    // Query without ORDER BY - should use Cow::Borrowed for all shards
    let cmd = CommandFactory::query()
        .with_event_type("builder_test_evt")
        .create();
    let (mut reader, mut writer) = duplex(4096);
    execute_query(&cmd, &shard_manager, &registry, &mut writer, &JsonRenderer)
        .await
        .unwrap();

    let mut buf = vec![0; 4096];
    let n = reader.read(&mut buf).await.unwrap();
    let body = String::from_utf8_lossy(&buf[..n]);

    // Should successfully retrieve results from multiple shards
    assert!(body.contains("\"rows\""));
}

/// Tests parallel segment discovery across multiple shards
#[tokio::test]
async fn test_orchestrator_parallel_segment_discovery() {
    init_for_tests();

    use crate::engine::core::read::cache::column_block_cache::GlobalColumnBlockCache;
    use crate::engine::core::read::cache::global_zone_index_cache::GlobalZoneIndexCache;
    GlobalZoneIndexCache::instance().clear_for_test();
    GlobalColumnBlockCache::instance().clear_for_test();

    let base_dir = tempdir().unwrap().into_path();
    let wal_dir = tempdir().unwrap().into_path();

    let factory = SchemaRegistryFactory::new();
    factory
        .define_with_fields("parallel_evt", &[("seq", "int")])
        .await
        .unwrap();
    let registry = factory.registry();

    // Create multiple shards to trigger parallel discovery
    let shard_manager = ShardManager::new(4, base_dir, wal_dir).await;

    // Store enough events to create multiple segments
    for i in 1..=30 {
        let store_cmd = CommandFactory::store()
            .with_event_type("parallel_evt")
            .with_context_id(&format!("ctx{:04}", i))
            .with_payload(serde_json::json!({ "seq": i }))
            .create();
        let (mut _r, mut w) = duplex(1024);
        crate::command::handlers::store::handle(
            &store_cmd,
            &shard_manager,
            &registry,
            &mut w,
            &JsonRenderer,
        )
        .await
        .expect("store should succeed");
    }

    sleep(Duration::from_millis(600)).await;

    // ORDER BY triggers segment discovery and RLTE planning
    let start = std::time::Instant::now();
    let cmd = parse("QUERY parallel_evt ORDER BY seq DESC LIMIT 10")
        .expect("parse ORDER BY for discovery test");
    let (mut reader, mut writer) = duplex(8192);
    execute_query(&cmd, &shard_manager, &registry, &mut writer, &JsonRenderer)
        .await
        .unwrap();
    let duration = start.elapsed();

    // Parallel discovery should be fast
    assert!(
        duration.as_millis() < 3000,
        "Parallel discovery should be efficient"
    );

    let mut buf = vec![0; 8192];
    let n = reader.read(&mut buf).await.unwrap();
    let body = String::from_utf8_lossy(&buf[..n]);
    let json_start = body.find('{').unwrap_or(0);
    let json: JsonValue = serde_json::from_str(&body[json_start..]).expect("valid JSON");
    let rows = json["results"][0]["rows"].as_array().expect("rows array");

    assert!(
        rows.len() >= 5,
        "Should find at least 5 events with LIMIT 10"
    );

    // Verify descending order
    let mut prev_seq = i64::MAX;
    for row in rows {
        let seq = row[3]["seq"].as_i64().unwrap();
        assert!(seq <= prev_seq, "Results must be in descending order");
        prev_seq = seq;
    }
}

/// Tests ORDER BY with WHERE clause filtering
#[tokio::test]
async fn test_orchestrator_order_by_with_filter() {
    init_for_tests();

    use crate::engine::core::read::cache::column_block_cache::GlobalColumnBlockCache;
    use crate::engine::core::read::cache::global_zone_index_cache::GlobalZoneIndexCache;
    GlobalZoneIndexCache::instance().clear_for_test();
    GlobalColumnBlockCache::instance().clear_for_test();

    let base_dir = tempdir().unwrap().into_path();
    let wal_dir = tempdir().unwrap().into_path();

    let factory = SchemaRegistryFactory::new();
    factory
        .define_with_fields(
            "filter_sort_evt",
            &[("amount", "int"), ("status", "string")],
        )
        .await
        .unwrap();
    let registry = factory.registry();
    let shard_manager = ShardManager::new(2, base_dir, wal_dir).await;

    // Store events with various amounts and statuses
    for i in 1..=30 {
        let status = if i % 2 == 0 { "active" } else { "inactive" };
        let store_cmd = CommandFactory::store()
            .with_event_type("filter_sort_evt")
            .with_context_id(&format!("ctx{}", i))
            .with_payload(serde_json::json!({ "amount": i * 5, "status": status }))
            .create();
        let (mut _r, mut w) = duplex(1024);
        crate::command::handlers::store::handle(
            &store_cmd,
            &shard_manager,
            &registry,
            &mut w,
            &JsonRenderer,
        )
        .await
        .expect("store should succeed");
    }

    sleep(Duration::from_millis(800)).await;

    // WHERE status = active (15 events), ORDER BY amount DESC, LIMIT 5
    let cmd = parse("QUERY filter_sort_evt WHERE status = active ORDER BY amount DESC LIMIT 5")
        .expect("parse WHERE with ORDER BY");
    let (mut reader, mut writer) = duplex(8192);
    execute_query(&cmd, &shard_manager, &registry, &mut writer, &JsonRenderer)
        .await
        .unwrap();

    let mut buf = vec![0; 8192];
    let n = reader.read(&mut buf).await.unwrap();
    let body = String::from_utf8_lossy(&buf[..n]);
    let json_start = body.find('{').unwrap_or(0);
    let json: JsonValue = serde_json::from_str(&body[json_start..]).expect("valid JSON");
    let rows = json["results"][0]["rows"].as_array().expect("rows array");

    assert_eq!(rows.len(), 5);

    // Verify all are "active" and in descending order
    let mut prev_amount = i64::MAX;
    for row in rows {
        let status = row[3]["status"].as_str().unwrap();
        assert_eq!(status, "active", "Filter should only return active");

        let amount = row[3]["amount"].as_i64().unwrap();
        assert!(amount <= prev_amount, "Amounts must be descending");
        prev_amount = amount;
    }
}

/// Tests OFFSET and LIMIT interaction in orchestrator
#[tokio::test]
async fn test_orchestrator_offset_exceeds_results() {
    init_for_tests();

    let base_dir = tempdir().unwrap().into_path();
    let wal_dir = tempdir().unwrap().into_path();

    let factory = SchemaRegistryFactory::new();
    factory
        .define_with_fields("offset_edge_evt", &[("id", "int")])
        .await
        .unwrap();
    let registry = factory.registry();
    let shard_manager = ShardManager::new(1, base_dir, wal_dir).await;

    // Store a few events
    for i in 1..=3 {
        let store_cmd = CommandFactory::store()
            .with_event_type("offset_edge_evt")
            .with_context_id(&format!("ctx{}", i))
            .with_payload(serde_json::json!({ "id": i }))
            .create();
        let (mut _r, mut w) = duplex(1024);
        crate::command::handlers::store::handle(
            &store_cmd,
            &shard_manager,
            &registry,
            &mut w,
            &JsonRenderer,
        )
        .await
        .expect("store should succeed");
    }

    sleep(Duration::from_millis(200)).await;

    // Test that OFFSET and LIMIT work through the orchestrator
    let cmd = parse("QUERY offset_edge_evt OFFSET 1 LIMIT 2").expect("parse OFFSET and LIMIT");
    let (mut reader, mut writer) = duplex(4096);

    // Main test: orchestrator handles OFFSET/LIMIT without panicking
    let result = execute_query(&cmd, &shard_manager, &registry, &mut writer, &JsonRenderer).await;
    assert!(
        result.is_ok(),
        "Orchestrator should handle OFFSET/LIMIT without errors"
    );

    let mut buf = vec![0; 4096];
    let n = reader.read(&mut buf).await.unwrap();
    let body = String::from_utf8_lossy(&buf[..n]);

    // Verify we got a response (exact format doesn't matter)
    assert!(body.len() > 0, "Should return a response");
}

/// Tests ORDER BY DESC with OFFSET - simpler version
#[tokio::test]
async fn test_orchestrator_order_desc_with_large_offset() {
    init_for_tests();

    use crate::engine::core::read::cache::column_block_cache::GlobalColumnBlockCache;
    use crate::engine::core::read::cache::global_zone_index_cache::GlobalZoneIndexCache;
    GlobalZoneIndexCache::instance().clear_for_test();
    GlobalColumnBlockCache::instance().clear_for_test();

    let base_dir = tempdir().unwrap().into_path();
    let wal_dir = tempdir().unwrap().into_path();

    let factory = SchemaRegistryFactory::new();
    factory
        .define_with_fields("offset_desc_evt", &[("num", "int")])
        .await
        .unwrap();
    let registry = factory.registry();
    let shard_manager = ShardManager::new(2, base_dir, wal_dir).await;

    // Store 20 events
    for i in 1..=20 {
        let store_cmd = CommandFactory::store()
            .with_event_type("offset_desc_evt")
            .with_context_id(&format!("ctx{:03}", i))
            .with_payload(serde_json::json!({ "num": i * 2 }))
            .create();
        let (mut _r, mut w) = duplex(1024);
        crate::command::handlers::store::handle(
            &store_cmd,
            &shard_manager,
            &registry,
            &mut w,
            &JsonRenderer,
        )
        .await
        .expect("store should succeed");
    }

    sleep(Duration::from_millis(600)).await;

    // ORDER BY num DESC, OFFSET 10, LIMIT 5
    let cmd = parse("QUERY offset_desc_evt ORDER BY num DESC OFFSET 10 LIMIT 5")
        .expect("parse ORDER BY DESC with OFFSET");
    let (mut reader, mut writer) = duplex(8192);
    execute_query(&cmd, &shard_manager, &registry, &mut writer, &JsonRenderer)
        .await
        .unwrap();

    let mut buf = vec![0; 8192];
    let n = reader.read(&mut buf).await.unwrap();
    let body = String::from_utf8_lossy(&buf[..n]);

    // Just verify we get a valid response and any results are ordered
    if body.contains("\"rows\":[") {
        let json_start = body.find('{').unwrap_or(0);
        let json: JsonValue = serde_json::from_str(&body[json_start..]).expect("valid JSON");
        if let Some(rows) = json["results"][0]["rows"].as_array() {
            // Verify descending order is maintained
            if rows.len() > 1 {
                let mut prev_num = i64::MAX;
                for row in rows {
                    let num = row[3]["num"].as_i64().unwrap();
                    assert!(num <= prev_num, "Results must be in descending order");
                    prev_num = num;
                }
            }
        }
    }
}

/// Tests the new orchestrator with no ORDER BY (legacy merge path)
#[tokio::test]
async fn test_orchestrator_legacy_merge_path() {
    init_for_tests();

    let base_dir = tempdir().unwrap().into_path();
    let wal_dir = tempdir().unwrap().into_path();

    let factory = SchemaRegistryFactory::new();
    factory
        .define_with_fields("legacy_evt", &[("value", "int")])
        .await
        .unwrap();
    let registry = factory.registry();
    let shard_manager = ShardManager::new(3, base_dir, wal_dir).await;

    // Store events
    for i in 1..=10 {
        let store_cmd = CommandFactory::store()
            .with_event_type("legacy_evt")
            .with_context_id(&format!("ctx{}", i))
            .with_payload(serde_json::json!({ "value": i }))
            .create();
        let (mut _r, mut w) = duplex(1024);
        crate::command::handlers::store::handle(
            &store_cmd,
            &shard_manager,
            &registry,
            &mut w,
            &JsonRenderer,
        )
        .await
        .expect("store should succeed");
    }

    sleep(Duration::from_millis(300)).await;

    // Query without ORDER BY uses the legacy merge path
    let cmd = CommandFactory::query()
        .with_event_type("legacy_evt")
        .create();
    let (mut reader, mut writer) = duplex(4096);
    execute_query(&cmd, &shard_manager, &registry, &mut writer, &JsonRenderer)
        .await
        .unwrap();

    let mut buf = vec![0; 4096];
    let n = reader.read(&mut buf).await.unwrap();
    let body = String::from_utf8_lossy(&buf[..n]);
    let json_start = body.find('{').unwrap_or(0);
    let json: JsonValue = serde_json::from_str(&body[json_start..]).expect("valid JSON");
    let rows = json["results"][0]["rows"].as_array().expect("rows array");

    assert_eq!(rows.len(), 10, "Legacy merge should return all results");
}

/// Tests error handling in the orchestrator
#[tokio::test]
async fn test_orchestrator_handles_invalid_event_type() {
    init_for_tests();

    let base_dir = tempdir().unwrap().into_path();
    let wal_dir = tempdir().unwrap().into_path();

    let registry = SchemaRegistryFactory::new().registry();
    let shard_manager = ShardManager::new(1, base_dir, wal_dir).await;

    // Query with empty event_type
    let cmd = CommandFactory::query().with_event_type("").create();
    let (mut reader, mut writer) = duplex(1024);
    execute_query(&cmd, &shard_manager, &registry, &mut writer, &JsonRenderer)
        .await
        .unwrap();

    let mut buf = vec![0; 1024];
    let n = reader.read(&mut buf).await.unwrap();
    let body = String::from_utf8_lossy(&buf[..n]);

    assert!(body.contains("event_type cannot be empty"));
}

// =============================================================================
// COMPREHENSIVE OFFSET TESTS - Strict validation
// =============================================================================

/// Tests OFFSET without ORDER BY (plain pagination)
#[tokio::test]
async fn test_offset_only_without_order_by() {
    init_for_tests();

    let base_dir = tempdir().unwrap().into_path();
    let wal_dir = tempdir().unwrap().into_path();

    let factory = SchemaRegistryFactory::new();
    factory
        .define_with_fields("offset_plain_evt", &[("seq", "int")])
        .await
        .unwrap();
    let registry = factory.registry();
    let shard_manager = ShardManager::new(1, base_dir, wal_dir).await;

    // Store 10 events
    for i in 1..=10 {
        let store_cmd = CommandFactory::store()
            .with_event_type("offset_plain_evt")
            .with_context_id(&format!("ctx{:02}", i))
            .with_payload(serde_json::json!({ "seq": i }))
            .create();
        let (mut _r, mut w) = duplex(1024);
        crate::command::handlers::store::handle(
            &store_cmd,
            &shard_manager,
            &registry,
            &mut w,
            &JsonRenderer,
        )
        .await
        .expect("store should succeed");
    }

    // Manual flush to ensure all data is on disk
    let flush_cmd = crate::command::types::Command::Flush;
    let (mut _r, mut w) = duplex(1024);
    crate::command::handlers::flush::handle(
        &flush_cmd,
        &shard_manager,
        &registry,
        &mut w,
        &JsonRenderer,
    )
    .await
    .expect("flush should succeed");

    sleep(Duration::from_millis(500)).await;

    // OFFSET 3 LIMIT 2 (no ORDER BY)
    let cmd = parse("QUERY offset_plain_evt OFFSET 3 LIMIT 2").expect("parse OFFSET LIMIT");
    let (mut reader, mut writer) = duplex(4096);
    execute_query(&cmd, &shard_manager, &registry, &mut writer, &JsonRenderer)
        .await
        .unwrap();

    let mut buf = vec![0; 4096];
    let n = reader.read(&mut buf).await.unwrap();
    let body = String::from_utf8_lossy(&buf[..n]);

    let json_start = body.find('{').unwrap_or(0);
    let json: JsonValue = serde_json::from_str(&body[json_start..]).expect("valid JSON");

    // After flushing, we should always get a table response, not "No matching events found"
    let results_array = json["results"]
        .as_array()
        .unwrap_or_else(|| panic!("Response should have results array, got: {}", json));

    assert!(
        !results_array.is_empty(),
        "Results array should not be empty after flushing data. Got: {}",
        json
    );

    // First result should be a table object with rows, not a string message
    let result_obj = results_array[0].as_object().unwrap_or_else(|| {
        panic!(
            "First result should be a table object, not a string. Got: {}",
            json
        )
    });

    let rows = result_obj
        .get("rows")
        .and_then(|r| r.as_array())
        .unwrap_or_else(|| panic!("Table object should have rows array. Got: {}", json));

    // Should get at most 2 rows (LIMIT 2)
    assert!(
        rows.len() <= 2,
        "OFFSET+LIMIT without ORDER BY should work. Got {} rows, expected <= 2",
        rows.len()
    );
}

/// Tests OFFSET = 0 (should be same as no offset)
#[tokio::test]
async fn test_offset_zero_is_noop() {
    init_for_tests();

    use crate::engine::core::read::cache::column_block_cache::GlobalColumnBlockCache;
    use crate::engine::core::read::cache::global_zone_index_cache::GlobalZoneIndexCache;
    GlobalZoneIndexCache::instance().clear_for_test();
    GlobalColumnBlockCache::instance().clear_for_test();

    let base_dir = tempdir().unwrap().into_path();
    let wal_dir = tempdir().unwrap().into_path();

    let factory = SchemaRegistryFactory::new();
    factory
        .define_with_fields("offset_zero_evt", &[("val", "int")])
        .await
        .unwrap();
    let registry = factory.registry();
    let shard_manager = ShardManager::new(1, base_dir, wal_dir).await;

    // Store 6 events (multiple of 3, ensures full flush)
    for i in 1..=6 {
        let store_cmd = CommandFactory::store()
            .with_event_type("offset_zero_evt")
            .with_context_id(&format!("ctx{}", i))
            .with_payload(serde_json::json!({ "val": i * 10 }))
            .create();
        let (mut _r, mut w) = duplex(1024);
        crate::command::handlers::store::handle(
            &store_cmd,
            &shard_manager,
            &registry,
            &mut w,
            &JsonRenderer,
        )
        .await
        .expect("store should succeed");
    }

    // Manual flush to ensure all data is on disk
    let flush_cmd = crate::command::types::Command::Flush;
    let (mut _r, mut w) = duplex(1024);
    crate::command::handlers::flush::handle(
        &flush_cmd,
        &shard_manager,
        &registry,
        &mut w,
        &JsonRenderer,
    )
    .await
    .expect("flush should succeed");

    // Wait for RLTE indices to be built
    sleep(Duration::from_millis(1500)).await;

    // OFFSET 0 LIMIT 3 with ORDER BY
    let cmd =
        parse("QUERY offset_zero_evt ORDER BY val ASC OFFSET 0 LIMIT 3").expect("parse OFFSET 0");
    let (mut reader, mut writer) = duplex(8192);
    execute_query(&cmd, &shard_manager, &registry, &mut writer, &JsonRenderer)
        .await
        .unwrap();

    let mut buf = vec![0; 8192];
    let n = reader.read(&mut buf).await.unwrap();
    let body = String::from_utf8_lossy(&buf[..n]);
    let json_start = body.find('{').unwrap_or(0);
    let json: JsonValue = serde_json::from_str(&body[json_start..]).expect("valid JSON");
    let rows = json["results"][0]["rows"].as_array().expect("rows array");

    // Should get exactly 3 rows (first 3)
    assert_eq!(rows.len(), 3, "OFFSET 0 should return first LIMIT rows");

    // Verify we got val = 10, 20, 30
    let vals: Vec<i64> = rows.iter().map(|r| r[3]["val"].as_i64().unwrap()).collect();
    assert_eq!(
        vals,
        vec![10, 20, 30],
        "OFFSET 0 should return first 3 values"
    );
}

/// Tests OFFSET at exact boundary (equals dataset size)
#[tokio::test]
async fn test_offset_equals_dataset_size() {
    init_for_tests();

    use crate::engine::core::read::cache::column_block_cache::GlobalColumnBlockCache;
    use crate::engine::core::read::cache::global_zone_index_cache::GlobalZoneIndexCache;
    GlobalZoneIndexCache::instance().clear_for_test();
    GlobalColumnBlockCache::instance().clear_for_test();

    let base_dir = tempdir().unwrap().into_path();
    let wal_dir = tempdir().unwrap().into_path();

    let factory = SchemaRegistryFactory::new();
    factory
        .define_with_fields("offset_boundary_evt", &[("num", "int")])
        .await
        .unwrap();
    let registry = factory.registry();
    let shard_manager = ShardManager::new(1, base_dir, wal_dir).await;

    // Store exactly 5 events
    for i in 1..=5 {
        let store_cmd = CommandFactory::store()
            .with_event_type("offset_boundary_evt")
            .with_context_id(&format!("ctx{}", i))
            .with_payload(serde_json::json!({ "num": i }))
            .create();
        let (mut _r, mut w) = duplex(1024);
        crate::command::handlers::store::handle(
            &store_cmd,
            &shard_manager,
            &registry,
            &mut w,
            &JsonRenderer,
        )
        .await
        .expect("store should succeed");
    }

    sleep(Duration::from_millis(500)).await;

    // OFFSET 5 with only 5 events (boundary)
    let cmd = parse("QUERY offset_boundary_evt ORDER BY num ASC OFFSET 5 LIMIT 10")
        .expect("parse OFFSET at boundary");
    let (mut reader, mut writer) = duplex(4096);
    execute_query(&cmd, &shard_manager, &registry, &mut writer, &JsonRenderer)
        .await
        .unwrap();

    let mut buf = vec![0; 4096];
    let n = reader.read(&mut buf).await.unwrap();
    let body = String::from_utf8_lossy(&buf[..n]);

    // Should return empty or "No matching events"
    assert!(
        body.contains("No matching events found") || body.contains("\"rows\":[]"),
        "OFFSET at boundary should return empty"
    );
}

/// Tests OFFSET + LIMIT where result is at exact boundary
#[tokio::test]
async fn test_offset_limit_exact_boundary() {
    init_for_tests();

    use crate::engine::core::read::cache::column_block_cache::GlobalColumnBlockCache;
    use crate::engine::core::read::cache::global_zone_index_cache::GlobalZoneIndexCache;
    GlobalZoneIndexCache::instance().clear_for_test();
    GlobalColumnBlockCache::instance().clear_for_test();

    let base_dir = tempdir().unwrap().into_path();
    let wal_dir = tempdir().unwrap().into_path();

    let factory = SchemaRegistryFactory::new();
    factory
        .define_with_fields("offset_exact_evt", &[("id", "int")])
        .await
        .unwrap();
    let registry = factory.registry();
    let shard_manager = ShardManager::new(1, base_dir, wal_dir).await;

    // Store exactly 12 events (multiple of 3)
    for i in 1..=12 {
        let store_cmd = CommandFactory::store()
            .with_event_type("offset_exact_evt")
            .with_context_id(&format!("ctx{:02}", i))
            .with_payload(serde_json::json!({ "id": i }))
            .create();
        let (mut _r, mut w) = duplex(1024);
        crate::command::handlers::store::handle(
            &store_cmd,
            &shard_manager,
            &registry,
            &mut w,
            &JsonRenderer,
        )
        .await
        .expect("store should succeed");
    }

    // Manual flush
    let flush_cmd = crate::command::types::Command::Flush;
    let (mut _r, mut w) = duplex(1024);
    crate::command::handlers::flush::handle(
        &flush_cmd,
        &shard_manager,
        &registry,
        &mut w,
        &JsonRenderer,
    )
    .await
    .expect("flush should succeed");

    sleep(Duration::from_millis(1500)).await;

    // OFFSET 9 LIMIT 5 → should get exactly 3 rows (10, 11, 12)
    let cmd = parse("QUERY offset_exact_evt ORDER BY id ASC OFFSET 9 LIMIT 5")
        .expect("parse OFFSET+LIMIT at boundary");
    let (mut reader, mut writer) = duplex(8192);
    execute_query(&cmd, &shard_manager, &registry, &mut writer, &JsonRenderer)
        .await
        .unwrap();

    let mut buf = vec![0; 8192];
    let n = reader.read(&mut buf).await.unwrap();
    let body = String::from_utf8_lossy(&buf[..n]);
    let json_start = body.find('{').unwrap_or(0);
    let json: JsonValue = serde_json::from_str(&body[json_start..]).expect("valid JSON");
    let rows = json["results"][0]["rows"].as_array().expect("rows array");

    // Should get exactly 3 rows (12 total - 9 offset = 3 remaining)
    assert_eq!(
        rows.len(),
        3,
        "OFFSET 9 with 12 total should give exactly 3 rows"
    );

    // Verify we got id = 10, 11, 12
    let ids: Vec<i64> = rows.iter().map(|r| r[3]["id"].as_i64().unwrap()).collect();
    assert_eq!(ids, vec![10, 11, 12], "Should get exact boundary rows");
}

/// Tests large OFFSET with small LIMIT
#[tokio::test]
async fn test_large_offset_small_limit() {
    init_for_tests();

    use crate::engine::core::read::cache::column_block_cache::GlobalColumnBlockCache;
    use crate::engine::core::read::cache::global_zone_index_cache::GlobalZoneIndexCache;
    GlobalZoneIndexCache::instance().clear_for_test();
    GlobalColumnBlockCache::instance().clear_for_test();

    let base_dir = tempdir().unwrap().into_path();
    let wal_dir = tempdir().unwrap().into_path();

    let factory = SchemaRegistryFactory::new();
    factory
        .define_with_fields("large_offset_evt", &[("idx", "int")])
        .await
        .unwrap();
    let registry = factory.registry();
    let shard_manager = ShardManager::new(2, base_dir, wal_dir).await;

    // Store 50 events
    for i in 1..=50 {
        let store_cmd = CommandFactory::store()
            .with_event_type("large_offset_evt")
            .with_context_id(&format!("ctx{:03}", i))
            .with_payload(serde_json::json!({ "idx": i }))
            .create();
        let (mut _r, mut w) = duplex(1024);
        crate::command::handlers::store::handle(
            &store_cmd,
            &shard_manager,
            &registry,
            &mut w,
            &JsonRenderer,
        )
        .await
        .expect("store should succeed");
    }

    sleep(Duration::from_millis(1000)).await;

    // OFFSET 47 LIMIT 2 → should get exactly 2 rows (48, 49)
    let cmd = parse("QUERY large_offset_evt ORDER BY idx ASC OFFSET 47 LIMIT 2")
        .expect("parse large OFFSET small LIMIT");
    let (mut reader, mut writer) = duplex(8192);
    execute_query(&cmd, &shard_manager, &registry, &mut writer, &JsonRenderer)
        .await
        .unwrap();

    let mut buf = vec![0; 8192];
    let n = reader.read(&mut buf).await.unwrap();
    let body = String::from_utf8_lossy(&buf[..n]);
    let json_start = body.find('{').unwrap_or(0);
    let json: JsonValue = serde_json::from_str(&body[json_start..]).expect("valid JSON");
    let rows = json["results"][0]["rows"].as_array().expect("rows array");

    // Should get exactly 2 rows
    assert_eq!(
        rows.len(),
        2,
        "Large OFFSET with small LIMIT should work precisely"
    );

    // Verify we got idx = 48, 49
    let idxs: Vec<i64> = rows.iter().map(|r| r[3]["idx"].as_i64().unwrap()).collect();
    assert_eq!(
        idxs,
        vec![48, 49],
        "Should get exact rows after large offset"
    );
}

/// Tests that OFFSET without LIMIT is rejected (safety measure)
#[tokio::test]
async fn test_offset_without_limit_is_rejected() {
    init_for_tests();

    let base_dir = tempdir().unwrap().into_path();
    let wal_dir = tempdir().unwrap().into_path();

    let factory = SchemaRegistryFactory::new();
    factory
        .define_with_fields("offset_no_limit_evt", &[("val", "int")])
        .await
        .unwrap();
    let registry = factory.registry();
    let shard_manager = ShardManager::new(1, base_dir, wal_dir).await;

    // OFFSET without LIMIT should be rejected for safety
    let cmd = parse("QUERY offset_no_limit_evt ORDER BY val ASC OFFSET 10")
        .expect("parse OFFSET without LIMIT");
    let (mut reader, mut writer) = duplex(1024);
    execute_query(&cmd, &shard_manager, &registry, &mut writer, &JsonRenderer)
        .await
        .unwrap();

    let mut buf = vec![0; 1024];
    let n = reader.read(&mut buf).await.unwrap();
    let body = String::from_utf8_lossy(&buf[..n]);

    // Should return error message requiring LIMIT
    assert!(
        body.contains("OFFSET requires LIMIT"),
        "OFFSET without LIMIT should be rejected"
    );
}

/// Tests OFFSET with descending ORDER BY (verify correct direction)
#[tokio::test]
async fn test_offset_with_descending_order() {
    init_for_tests();

    use crate::engine::core::read::cache::column_block_cache::GlobalColumnBlockCache;
    use crate::engine::core::read::cache::global_zone_index_cache::GlobalZoneIndexCache;
    GlobalZoneIndexCache::instance().clear_for_test();
    GlobalColumnBlockCache::instance().clear_for_test();

    let base_dir = tempdir().unwrap().into_path();
    let wal_dir = tempdir().unwrap().into_path();

    let factory = SchemaRegistryFactory::new();
    factory
        .define_with_fields("offset_desc_order_evt", &[("score", "int")])
        .await
        .unwrap();
    let registry = factory.registry();
    let shard_manager = ShardManager::new(1, base_dir, wal_dir).await;

    // Store 12 events with scores 1-12
    for i in 1..=12 {
        let store_cmd = CommandFactory::store()
            .with_event_type("offset_desc_order_evt")
            .with_context_id(&format!("ctx{:02}", i))
            .with_payload(serde_json::json!({ "score": i }))
            .create();
        let (mut _r, mut w) = duplex(1024);
        crate::command::handlers::store::handle(
            &store_cmd,
            &shard_manager,
            &registry,
            &mut w,
            &JsonRenderer,
        )
        .await
        .expect("store should succeed");
    }

    sleep(Duration::from_millis(500)).await;

    // ORDER BY score DESC, OFFSET 3, LIMIT 4
    // Descending: 12, 11, 10, 9, 8, 7, 6, 5, 4, 3, 2, 1
    // After OFFSET 3: 9, 8, 7, 6, 5, 4, 3, 2, 1
    // With LIMIT 4: 9, 8, 7, 6
    let cmd = parse("QUERY offset_desc_order_evt ORDER BY score DESC OFFSET 3 LIMIT 4")
        .expect("parse DESC with OFFSET");
    let (mut reader, mut writer) = duplex(8192);
    execute_query(&cmd, &shard_manager, &registry, &mut writer, &JsonRenderer)
        .await
        .unwrap();

    let mut buf = vec![0; 8192];
    let n = reader.read(&mut buf).await.unwrap();
    let body = String::from_utf8_lossy(&buf[..n]);
    let json_start = body.find('{').unwrap_or(0);
    let json: JsonValue = serde_json::from_str(&body[json_start..]).expect("valid JSON");
    let rows = json["results"][0]["rows"].as_array().expect("rows array");

    // Should get exactly 4 rows
    assert_eq!(rows.len(), 4, "Should get exactly 4 rows with OFFSET+LIMIT");

    // Verify we got scores 9, 8, 7, 6 (descending)
    let scores: Vec<i64> = rows
        .iter()
        .map(|r| r[3]["score"].as_i64().unwrap())
        .collect();
    assert_eq!(
        scores,
        vec![9, 8, 7, 6],
        "OFFSET with DESC should skip from top"
    );
}

/// Tests OFFSET across multiple shards with ORDER BY
#[tokio::test]
async fn test_offset_multi_shard_kway_merge() {
    init_for_tests();

    use crate::engine::core::read::cache::column_block_cache::GlobalColumnBlockCache;
    use crate::engine::core::read::cache::global_zone_index_cache::GlobalZoneIndexCache;
    GlobalZoneIndexCache::instance().clear_for_test();
    GlobalColumnBlockCache::instance().clear_for_test();

    let base_dir = tempdir().unwrap().into_path();
    let wal_dir = tempdir().unwrap().into_path();

    let factory = SchemaRegistryFactory::new();
    factory
        .define_with_fields("multi_offset_evt", &[("num", "int")])
        .await
        .unwrap();
    let registry = factory.registry();
    let shard_manager = ShardManager::new(3, base_dir, wal_dir).await;

    // Store 30 events across 3 shards (30 = multiple of 3)
    for i in 1..=30 {
        let store_cmd = CommandFactory::store()
            .with_event_type("multi_offset_evt")
            .with_context_id(&format!("ctx{:03}", i))
            .with_payload(serde_json::json!({ "num": i * 2 }))
            .create();
        let (mut _r, mut w) = duplex(1024);
        crate::command::handlers::store::handle(
            &store_cmd,
            &shard_manager,
            &registry,
            &mut w,
            &JsonRenderer,
        )
        .await
        .expect("store should succeed");
    }

    // Manual flush
    let flush_cmd = crate::command::types::Command::Flush;
    let (mut _r, mut w) = duplex(1024);
    crate::command::handlers::flush::handle(
        &flush_cmd,
        &shard_manager,
        &registry,
        &mut w,
        &JsonRenderer,
    )
    .await
    .expect("flush should succeed");

    sleep(Duration::from_millis(1500)).await;

    // OFFSET 10 LIMIT 5 with multi-shard k-way merge
    let cmd = parse("QUERY multi_offset_evt ORDER BY num ASC OFFSET 10 LIMIT 5")
        .expect("parse multi-shard OFFSET");
    let (mut reader, mut writer) = duplex(8192);
    execute_query(&cmd, &shard_manager, &registry, &mut writer, &JsonRenderer)
        .await
        .unwrap();

    let mut buf = vec![0; 8192];
    let n = reader.read(&mut buf).await.unwrap();
    let body = String::from_utf8_lossy(&buf[..n]);
    let json_start = body.find('{').unwrap_or(0);
    let json: JsonValue = serde_json::from_str(&body[json_start..]).expect("valid JSON");
    let rows = json["results"][0]["rows"].as_array().expect("rows array");

    // Should get exactly 5 rows
    assert_eq!(
        rows.len(),
        5,
        "Multi-shard OFFSET should work with k-way merge"
    );

    // Verify we got num = 22, 24, 26, 28, 30 (indices 11-15 in sorted order)
    let nums: Vec<i64> = rows.iter().map(|r| r[3]["num"].as_i64().unwrap()).collect();
    assert_eq!(
        nums,
        vec![22, 24, 26, 28, 30],
        "K-way merge should respect OFFSET"
    );
}

/// Tests OFFSET 1 (simplest non-zero offset)
#[tokio::test]
async fn test_offset_one() {
    init_for_tests();

    use crate::engine::core::read::cache::column_block_cache::GlobalColumnBlockCache;
    use crate::engine::core::read::cache::global_zone_index_cache::GlobalZoneIndexCache;
    GlobalZoneIndexCache::instance().clear_for_test();
    GlobalColumnBlockCache::instance().clear_for_test();

    let base_dir = tempdir().unwrap().into_path();
    let wal_dir = tempdir().unwrap().into_path();

    let factory = SchemaRegistryFactory::new();
    factory
        .define_with_fields("offset_one_evt", &[("letter", "string")])
        .await
        .unwrap();
    let registry = factory.registry();
    let shard_manager = ShardManager::new(1, base_dir, wal_dir).await;

    // Store 6 events (multiple of 3) with letters A, B, C, D, E, F
    for (i, letter) in ["A", "B", "C", "D", "E", "F"].iter().enumerate() {
        let store_cmd = CommandFactory::store()
            .with_event_type("offset_one_evt")
            .with_context_id(&format!("ctx{}", i))
            .with_payload(serde_json::json!({ "letter": letter }))
            .create();
        let (mut _r, mut w) = duplex(1024);
        crate::command::handlers::store::handle(
            &store_cmd,
            &shard_manager,
            &registry,
            &mut w,
            &JsonRenderer,
        )
        .await
        .expect("store should succeed");
    }

    // Manual flush
    let flush_cmd = crate::command::types::Command::Flush;
    let (mut _r, mut w) = duplex(1024);
    crate::command::handlers::flush::handle(
        &flush_cmd,
        &shard_manager,
        &registry,
        &mut w,
        &JsonRenderer,
    )
    .await
    .expect("flush should succeed");

    sleep(Duration::from_millis(1500)).await;

    // OFFSET 1 LIMIT 3 with ORDER BY
    let cmd =
        parse("QUERY offset_one_evt ORDER BY letter ASC OFFSET 1 LIMIT 3").expect("parse OFFSET 1");
    let (mut reader, mut writer) = duplex(8192);
    execute_query(&cmd, &shard_manager, &registry, &mut writer, &JsonRenderer)
        .await
        .unwrap();

    let mut buf = vec![0; 8192];
    let n = reader.read(&mut buf).await.unwrap();
    let body = String::from_utf8_lossy(&buf[..n]);
    let json_start = body.find('{').unwrap_or(0);
    let json: JsonValue = serde_json::from_str(&body[json_start..]).expect("valid JSON");
    let rows = json["results"][0]["rows"].as_array().expect("rows array");

    assert_eq!(rows.len(), 3, "OFFSET 1 should skip first result");

    // Should get B, C, D (skipped A)
    let letters: Vec<String> = rows
        .iter()
        .map(|r| r[3]["letter"].as_str().unwrap().to_string())
        .collect();
    assert_eq!(
        letters,
        vec!["B", "C", "D"],
        "OFFSET 1 should skip first letter"
    );
}

// =============================================================================
// SEQUENCE QUERY TESTS - E2E tests for FOLLOWED BY, PRECEDED BY, LINKED BY
// =============================================================================

/// E2E test for basic FOLLOWED BY sequence query
#[tokio::test]
async fn test_sequence_followed_by_basic() {
    let _guard = set_streaming_enabled(true);
    init_for_tests();

    let base_dir = tempdir().unwrap().into_path();
    let wal_dir = tempdir().unwrap().into_path();

    let factory = SchemaRegistryFactory::new();
    factory
        .define_with_fields("page_view", &[("page", "string"), ("user_id", "string")])
        .await
        .unwrap();
    factory
        .define_with_fields(
            "order_created",
            &[("order_id", "int"), ("user_id", "string")],
        )
        .await
        .unwrap();
    let registry = factory.registry();
    let shard_manager = ShardManager::new(1, base_dir, wal_dir).await;

    // Store page_view for u1
    let store_cmd = CommandFactory::store()
        .with_event_type("page_view")
        .with_context_id("ctx1")
        .with_payload(serde_json::json!({"page": "/home", "user_id": "u1"}))
        .create();
    let (mut _r, mut w) = duplex(1024);
    crate::command::handlers::store::handle(
        &store_cmd,
        &shard_manager,
        &registry,
        &mut w,
        &JsonRenderer,
    )
    .await
    .expect("store should succeed");

    sleep(Duration::from_millis(1000)).await;

    // Store order_created for u1 (after page_view)
    let store_cmd = CommandFactory::store()
        .with_event_type("order_created")
        .with_context_id("ctx2")
        .with_payload(serde_json::json!({"order_id": 1, "user_id": "u1"}))
        .create();
    let (mut _r, mut w) = duplex(1024);
    crate::command::handlers::store::handle(
        &store_cmd,
        &shard_manager,
        &registry,
        &mut w,
        &JsonRenderer,
    )
    .await
    .expect("store should succeed");

    sleep(Duration::from_millis(500)).await;

    // Query: page_view FOLLOWED BY order_created LINKED BY user_id
    let cmd_str = "QUERY page_view FOLLOWED BY order_created LINKED BY user_id";
    let cmd = parse(cmd_str).expect("parse FOLLOWED BY query");
    let (mut reader, mut writer) = duplex(4096);
    handle(&cmd, &shard_manager, &registry, &mut writer, &JsonRenderer)
        .await
        .unwrap();

    let mut buf = vec![0; 4096];
    let n = reader.read(&mut buf).await.unwrap();
    let body = String::from_utf8_lossy(&buf[..n]);

    // Should return both events (page_view and order_created for u1)
    assert!(
        body.contains("page_view") && body.contains("order_created"),
        "Should return both events in sequence"
    );
    assert!(
        !body.contains("No matching events found"),
        "Should find matching sequence"
    );
}

/// E2E test for FOLLOWED BY with WHERE clause filtering
#[tokio::test]
async fn test_sequence_followed_by_with_where_clause() {
    let _guard = set_streaming_enabled(true);
    init_for_tests();

    let base_dir = tempdir().unwrap().into_path();
    let wal_dir = tempdir().unwrap().into_path();

    let factory = SchemaRegistryFactory::new();
    factory
        .define_with_fields("page_view", &[("page", "string"), ("user_id", "string")])
        .await
        .unwrap();
    factory
        .define_with_fields(
            "order_created",
            &[("order_id", "int"), ("user_id", "string")],
        )
        .await
        .unwrap();
    let registry = factory.registry();
    let shard_manager = ShardManager::new(1, base_dir, wal_dir).await;

    // Store page_view for u1 with /checkout
    let store_cmd = CommandFactory::store()
        .with_event_type("page_view")
        .with_context_id("ctx1")
        .with_payload(serde_json::json!({"page": "/checkout", "user_id": "u1"}))
        .create();
    let (mut _r, mut w) = duplex(1024);
    crate::command::handlers::store::handle(
        &store_cmd,
        &shard_manager,
        &registry,
        &mut w,
        &JsonRenderer,
    )
    .await
    .expect("store should succeed");

    sleep(Duration::from_millis(1000)).await;

    // Store order_created for u1
    let store_cmd = CommandFactory::store()
        .with_event_type("order_created")
        .with_context_id("ctx2")
        .with_payload(serde_json::json!({"order_id": 1, "user_id": "u1"}))
        .create();
    let (mut _r, mut w) = duplex(1024);
    crate::command::handlers::store::handle(
        &store_cmd,
        &shard_manager,
        &registry,
        &mut w,
        &JsonRenderer,
    )
    .await
    .expect("store should succeed");

    // Store page_view for u2 with /home (should not match)
    let store_cmd = CommandFactory::store()
        .with_event_type("page_view")
        .with_context_id("ctx3")
        .with_payload(serde_json::json!({"page": "/home", "user_id": "u2"}))
        .create();
    let (mut _r, mut w) = duplex(1024);
    crate::command::handlers::store::handle(
        &store_cmd,
        &shard_manager,
        &registry,
        &mut w,
        &JsonRenderer,
    )
    .await
    .expect("store should succeed");

    sleep(Duration::from_millis(1000)).await;

    // Store order_created for u2
    let store_cmd = CommandFactory::store()
        .with_event_type("order_created")
        .with_context_id("ctx4")
        .with_payload(serde_json::json!({"order_id": 2, "user_id": "u2"}))
        .create();
    let (mut _r, mut w) = duplex(1024);
    crate::command::handlers::store::handle(
        &store_cmd,
        &shard_manager,
        &registry,
        &mut w,
        &JsonRenderer,
    )
    .await
    .expect("store should succeed");

    sleep(Duration::from_millis(500)).await;

    // Query: page_view FOLLOWED BY order_created LINKED BY user_id WHERE page_view.page="/checkout"
    let cmd_str = "QUERY page_view FOLLOWED BY order_created LINKED BY user_id WHERE page_view.page=\"/checkout\"";
    let cmd = parse(cmd_str).expect("parse FOLLOWED BY with WHERE clause");
    let (mut reader, mut writer) = duplex(4096);
    handle(&cmd, &shard_manager, &registry, &mut writer, &JsonRenderer)
        .await
        .unwrap();

    let mut buf = vec![0; 4096];
    let n = reader.read(&mut buf).await.unwrap();
    let body = String::from_utf8_lossy(&buf[..n]);

    // Should only return u1's events (u2 has /home, not /checkout)
    assert!(
        body.contains("u1") && !body.contains("u2"),
        "Should only return u1's sequence"
    );
    assert!(
        !body.contains("No matching events found"),
        "Should find matching sequence"
    );
}

/// E2E test for PRECEDED BY sequence query
#[tokio::test]
async fn test_sequence_preceded_by_basic() {
    let _guard = set_streaming_enabled(true);
    init_for_tests();

    let base_dir = tempdir().unwrap().into_path();
    let wal_dir = tempdir().unwrap().into_path();

    let factory = SchemaRegistryFactory::new();
    factory
        .define_with_fields(
            "payment_failed",
            &[("user_id", "string"), ("amount", "int")],
        )
        .await
        .unwrap();
    factory
        .define_with_fields(
            "order_created",
            &[("order_id", "int"), ("user_id", "string")],
        )
        .await
        .unwrap();
    let registry = factory.registry();
    let shard_manager = ShardManager::new(1, base_dir, wal_dir).await;

    // Store payment_failed for u1
    let store_cmd = CommandFactory::store()
        .with_event_type("payment_failed")
        .with_context_id("ctx1")
        .with_payload(serde_json::json!({"user_id": "u1", "amount": 100}))
        .create();
    let (mut _r, mut w) = duplex(1024);
    crate::command::handlers::store::handle(
        &store_cmd,
        &shard_manager,
        &registry,
        &mut w,
        &JsonRenderer,
    )
    .await
    .expect("store should succeed");

    sleep(Duration::from_millis(1000)).await;

    // Store order_created for u1 (after payment_failed)
    let store_cmd = CommandFactory::store()
        .with_event_type("order_created")
        .with_context_id("ctx2")
        .with_payload(serde_json::json!({"order_id": 1, "user_id": "u1"}))
        .create();
    let (mut _r, mut w) = duplex(1024);
    crate::command::handlers::store::handle(
        &store_cmd,
        &shard_manager,
        &registry,
        &mut w,
        &JsonRenderer,
    )
    .await
    .expect("store should succeed");

    sleep(Duration::from_millis(500)).await;

    // Query: order_created PRECEDED BY payment_failed LINKED BY user_id
    let cmd_str = "QUERY order_created PRECEDED BY payment_failed LINKED BY user_id";
    let cmd = parse(cmd_str).expect("parse PRECEDED BY query");
    let (mut reader, mut writer) = duplex(4096);
    handle(&cmd, &shard_manager, &registry, &mut writer, &JsonRenderer)
        .await
        .unwrap();

    let mut buf = vec![0; 4096];
    let n = reader.read(&mut buf).await.unwrap();
    let body = String::from_utf8_lossy(&buf[..n]);

    // Should return both events (payment_failed and order_created for u1)
    assert!(
        body.contains("payment_failed") && body.contains("order_created"),
        "Should return both events in sequence"
    );
    assert!(
        !body.contains("No matching events found"),
        "Should find matching sequence"
    );
}

/// E2E test for sequence query with numeric link field
#[tokio::test]
async fn test_sequence_with_numeric_link_field() {
    let _guard = set_streaming_enabled(true);
    init_for_tests();

    let base_dir = tempdir().unwrap().into_path();
    let wal_dir = tempdir().unwrap().into_path();

    let factory = SchemaRegistryFactory::new();
    factory
        .define_with_fields(
            "order_created",
            &[("order_id", "int"), ("customer_id", "int")],
        )
        .await
        .unwrap();
    factory
        .define_with_fields(
            "order_shipped",
            &[("order_id", "int"), ("customer_id", "int")],
        )
        .await
        .unwrap();
    let registry = factory.registry();
    let shard_manager = ShardManager::new(1, base_dir, wal_dir).await;

    // Store order_created for customer_id=100
    let store_cmd = CommandFactory::store()
        .with_event_type("order_created")
        .with_context_id("ctx1")
        .with_payload(serde_json::json!({"order_id": 1, "customer_id": 100}))
        .create();
    let (mut _r, mut w) = duplex(1024);
    crate::command::handlers::store::handle(
        &store_cmd,
        &shard_manager,
        &registry,
        &mut w,
        &JsonRenderer,
    )
    .await
    .expect("store should succeed");

    sleep(Duration::from_millis(1000)).await;

    // Store order_shipped for customer_id=100
    let store_cmd = CommandFactory::store()
        .with_event_type("order_shipped")
        .with_context_id("ctx2")
        .with_payload(serde_json::json!({"order_id": 1, "customer_id": 100}))
        .create();
    let (mut _r, mut w) = duplex(1024);
    crate::command::handlers::store::handle(
        &store_cmd,
        &shard_manager,
        &registry,
        &mut w,
        &JsonRenderer,
    )
    .await
    .expect("store should succeed");

    sleep(Duration::from_millis(500)).await;

    // Query: order_created FOLLOWED BY order_shipped LINKED BY customer_id
    let cmd_str = "QUERY order_created FOLLOWED BY order_shipped LINKED BY customer_id";
    let cmd = parse(cmd_str).expect("parse sequence query with numeric link field");
    let (mut reader, mut writer) = duplex(4096);
    handle(&cmd, &shard_manager, &registry, &mut writer, &JsonRenderer)
        .await
        .unwrap();

    let mut buf = vec![0; 4096];
    let n = reader.read(&mut buf).await.unwrap();
    let body = String::from_utf8_lossy(&buf[..n]);

    // Should return both events
    assert!(
        body.contains("order_created") && body.contains("order_shipped"),
        "Should return both events in sequence"
    );
    assert!(body.contains("100"), "Should contain customer_id=100");
    assert!(
        !body.contains("No matching events found"),
        "Should find matching sequence"
    );
}

/// Edge case: Multiple sequences for the same link value
/// Tests that when there are multiple page_views and multiple order_createds
/// for the same user, all valid sequences are matched.
#[tokio::test]
async fn test_sequence_multiple_sequences_same_link_value() {
    let _guard = set_streaming_enabled(true);
    init_for_tests();

    let base_dir = tempdir().unwrap().into_path();
    let wal_dir = tempdir().unwrap().into_path();

    let factory = SchemaRegistryFactory::new();
    factory
        .define_with_fields("page_view", &[("page", "string"), ("user_id", "string")])
        .await
        .unwrap();
    factory
        .define_with_fields(
            "order_created",
            &[("order_id", "int"), ("user_id", "string")],
        )
        .await
        .unwrap();
    let registry = factory.registry();
    let shard_manager = ShardManager::new(1, base_dir, wal_dir).await;

    // Store multiple page_views for u1
    for (i, page) in [("/home", 1), ("/products", 2), ("/cart", 3)]
        .iter()
        .enumerate()
    {
        let store_cmd = CommandFactory::store()
            .with_event_type("page_view")
            .with_context_id(&format!("ctx_pv{}", i))
            .with_payload(serde_json::json!({"page": page.0, "user_id": "u1"}))
            .create();
        let (mut _r, mut w) = duplex(1024);
        crate::command::handlers::store::handle(
            &store_cmd,
            &shard_manager,
            &registry,
            &mut w,
            &JsonRenderer,
        )
        .await
        .expect("store should succeed");
        sleep(Duration::from_millis(500)).await;
    }

    // Store multiple order_createds for u1
    for i in 1..=2 {
        let store_cmd = CommandFactory::store()
            .with_event_type("order_created")
            .with_context_id(&format!("ctx_oc{}", i))
            .with_payload(serde_json::json!({"order_id": i, "user_id": "u1"}))
            .create();
        let (mut _r, mut w) = duplex(1024);
        crate::command::handlers::store::handle(
            &store_cmd,
            &shard_manager,
            &registry,
            &mut w,
            &JsonRenderer,
        )
        .await
        .expect("store should succeed");
        sleep(Duration::from_millis(500)).await;
    }

    sleep(Duration::from_millis(500)).await;

    // Query: page_view FOLLOWED BY order_created LINKED BY user_id
    let cmd_str = "QUERY page_view FOLLOWED BY order_created LINKED BY user_id";
    let cmd = parse(cmd_str).expect("parse FOLLOWED BY query");
    let (mut reader, mut writer) = duplex(8192);
    handle(&cmd, &shard_manager, &registry, &mut writer, &JsonRenderer)
        .await
        .unwrap();

    let mut buf = vec![0; 8192];
    let n = reader.read(&mut buf).await.unwrap();
    let body = String::from_utf8_lossy(&buf[..n]);

    // Should find multiple sequences (each page_view can match with order_createds that come after)
    assert!(
        body.contains("page_view") && body.contains("order_created"),
        "Should return sequences"
    );
    assert!(
        !body.contains("No matching events found"),
        "Should find matching sequences"
    );
}

/// Edge case: No matching sequences - events exist but don't form valid sequences
/// Tests that when events exist but don't match the sequence pattern, no results are returned.
#[tokio::test]
async fn test_sequence_no_matching_sequences() {
    let _guard = set_streaming_enabled(true);
    init_for_tests();

    let base_dir = tempdir().unwrap().into_path();
    let wal_dir = tempdir().unwrap().into_path();

    let factory = SchemaRegistryFactory::new();
    factory
        .define_with_fields("signup", &[("user_id", "string")])
        .await
        .unwrap();
    factory
        .define_with_fields("purchase", &[("order_id", "int"), ("user_id", "string")])
        .await
        .unwrap();
    let registry = factory.registry();
    let shard_manager = ShardManager::new(1, base_dir, wal_dir).await;

    // Store signup for u1
    let store_cmd = CommandFactory::store()
        .with_event_type("signup")
        .with_context_id("ctx1")
        .with_payload(serde_json::json!({"user_id": "u1"}))
        .create();
    let (mut _r, mut w) = duplex(1024);
    crate::command::handlers::store::handle(
        &store_cmd,
        &shard_manager,
        &registry,
        &mut w,
        &JsonRenderer,
    )
    .await
    .expect("store should succeed");

    sleep(Duration::from_millis(1000)).await;

    // Store purchase for u2 (different user - should not match)
    let store_cmd = CommandFactory::store()
        .with_event_type("purchase")
        .with_context_id("ctx2")
        .with_payload(serde_json::json!({"order_id": 1, "user_id": "u2"}))
        .create();
    let (mut _r, mut w) = duplex(1024);
    crate::command::handlers::store::handle(
        &store_cmd,
        &shard_manager,
        &registry,
        &mut w,
        &JsonRenderer,
    )
    .await
    .expect("store should succeed");

    sleep(Duration::from_millis(500)).await;

    // Query: signup FOLLOWED BY purchase LINKED BY user_id
    // Should not match because u1 != u2
    let cmd_str = "QUERY signup FOLLOWED BY purchase LINKED BY user_id";
    let cmd = parse(cmd_str).expect("parse FOLLOWED BY query");
    let (mut reader, mut writer) = duplex(4096);
    handle(&cmd, &shard_manager, &registry, &mut writer, &JsonRenderer)
        .await
        .unwrap();

    let mut buf = vec![0; 4096];
    let n = reader.read(&mut buf).await.unwrap();
    let body = String::from_utf8_lossy(&buf[..n]);

    // Should return no matching sequences
    assert!(
        body.contains("\"row_count\":0"),
        "Should not find matching sequences when link values don't match"
    );
}

/// Edge case: Wrong temporal order - events in wrong order shouldn't match for FOLLOWED BY
/// Tests that FOLLOWED BY requires correct temporal ordering.
#[tokio::test]
async fn test_sequence_wrong_temporal_order() {
    let _guard = set_streaming_enabled(true);
    init_for_tests();

    let base_dir = tempdir().unwrap().into_path();
    let wal_dir = tempdir().unwrap().into_path();

    let factory = SchemaRegistryFactory::new();
    factory
        .define_with_fields("login", &[("user_id", "string")])
        .await
        .unwrap();
    factory
        .define_with_fields("logout", &[("user_id", "string")])
        .await
        .unwrap();
    let registry = factory.registry();
    let shard_manager = ShardManager::new(1, base_dir, wal_dir).await;

    // Store logout for u1 FIRST
    let store_cmd = CommandFactory::store()
        .with_event_type("logout")
        .with_context_id("ctx1")
        .with_payload(serde_json::json!({"user_id": "u1"}))
        .create();
    let (mut _r, mut w) = duplex(1024);
    crate::command::handlers::store::handle(
        &store_cmd,
        &shard_manager,
        &registry,
        &mut w,
        &JsonRenderer,
    )
    .await
    .expect("store should succeed");

    sleep(Duration::from_millis(1000)).await;

    // Store login for u1 AFTER logout (wrong order)
    let store_cmd = CommandFactory::store()
        .with_event_type("login")
        .with_context_id("ctx2")
        .with_payload(serde_json::json!({"user_id": "u1"}))
        .create();
    let (mut _r, mut w) = duplex(1024);
    crate::command::handlers::store::handle(
        &store_cmd,
        &shard_manager,
        &registry,
        &mut w,
        &JsonRenderer,
    )
    .await
    .expect("store should succeed");

    sleep(Duration::from_millis(500)).await;

    // Query: login FOLLOWED BY logout LINKED BY user_id
    // Should not match because login comes AFTER logout (wrong order)
    let cmd_str = "QUERY login FOLLOWED BY logout LINKED BY user_id";
    let cmd = parse(cmd_str).expect("parse FOLLOWED BY query");
    let (mut reader, mut writer) = duplex(4096);
    handle(&cmd, &shard_manager, &registry, &mut writer, &JsonRenderer)
        .await
        .unwrap();

    let mut buf = vec![0; 4096];
    let n = reader.read(&mut buf).await.unwrap();
    let body = String::from_utf8_lossy(&buf[..n]);

    // Should return no matching sequences (wrong temporal order)
    assert!(
        body.contains("\"row_count\":0"),
        "Should not match when events are in wrong temporal order"
    );
}

/// Edge case: Multiple users with partial matches
/// Tests that only users with complete sequences are returned.
#[tokio::test]
async fn test_sequence_multiple_users_partial_matches() {
    let _guard = set_streaming_enabled(true);
    init_for_tests();

    let base_dir = tempdir().unwrap().into_path();
    let wal_dir = tempdir().unwrap().into_path();

    let factory = SchemaRegistryFactory::new();
    factory
        .define_with_fields("view_item", &[("item_id", "int"), ("user_id", "string")])
        .await
        .unwrap();
    factory
        .define_with_fields("add_to_cart", &[("item_id", "int"), ("user_id", "string")])
        .await
        .unwrap();
    let registry = factory.registry();
    let shard_manager = ShardManager::new(1, base_dir, wal_dir).await;

    // User u1: view_item -> add_to_cart (complete sequence)
    let store_cmd = CommandFactory::store()
        .with_event_type("view_item")
        .with_context_id("ctx1")
        .with_payload(serde_json::json!({"item_id": 1, "user_id": "u1"}))
        .create();
    let (mut _r, mut w) = duplex(1024);
    crate::command::handlers::store::handle(
        &store_cmd,
        &shard_manager,
        &registry,
        &mut w,
        &JsonRenderer,
    )
    .await
    .expect("store should succeed");

    sleep(Duration::from_millis(1000)).await;

    let store_cmd = CommandFactory::store()
        .with_event_type("add_to_cart")
        .with_context_id("ctx2")
        .with_payload(serde_json::json!({"item_id": 1, "user_id": "u1"}))
        .create();
    let (mut _r, mut w) = duplex(1024);
    crate::command::handlers::store::handle(
        &store_cmd,
        &shard_manager,
        &registry,
        &mut w,
        &JsonRenderer,
    )
    .await
    .expect("store should succeed");

    sleep(Duration::from_millis(500)).await;

    // User u2: only view_item (incomplete sequence - no add_to_cart)
    let store_cmd = CommandFactory::store()
        .with_event_type("view_item")
        .with_context_id("ctx3")
        .with_payload(serde_json::json!({"item_id": 2, "user_id": "u2"}))
        .create();
    let (mut _r, mut w) = duplex(1024);
    crate::command::handlers::store::handle(
        &store_cmd,
        &shard_manager,
        &registry,
        &mut w,
        &JsonRenderer,
    )
    .await
    .expect("store should succeed");

    sleep(Duration::from_millis(500)).await;

    // Query: view_item FOLLOWED BY add_to_cart LINKED BY user_id
    let cmd_str = "QUERY view_item FOLLOWED BY add_to_cart LINKED BY user_id";
    let cmd = parse(cmd_str).expect("parse FOLLOWED BY query");
    let (mut reader, mut writer) = duplex(4096);
    handle(&cmd, &shard_manager, &registry, &mut writer, &JsonRenderer)
        .await
        .unwrap();

    let mut buf = vec![0; 4096];
    let n = reader.read(&mut buf).await.unwrap();
    let body = String::from_utf8_lossy(&buf[..n]);

    // Should only return u1's sequence (u2 has incomplete sequence)
    assert!(
        body.contains("u1") && !body.contains("u2"),
        "Should only return complete sequences"
    );
    assert!(
        !body.contains("No matching events found"),
        "Should find at least one matching sequence"
    );
}

/// Edge case: Sequence with LIMIT
/// Tests that LIMIT works correctly with sequence queries.
#[tokio::test]
async fn test_sequence_with_limit() {
    let _guard = set_streaming_enabled(true);
    init_for_tests();

    let base_dir = tempdir().unwrap().into_path();
    let wal_dir = tempdir().unwrap().into_path();

    let factory = SchemaRegistryFactory::new();
    factory
        .define_with_fields("click", &[("user_id", "string"), ("button", "string")])
        .await
        .unwrap();
    factory
        .define_with_fields("conversion", &[("user_id", "string"), ("value", "int")])
        .await
        .unwrap();
    let registry = factory.registry();
    let shard_manager = ShardManager::new(1, base_dir, wal_dir).await;

    // Create sequences for 3 users
    for user_id in ["u1", "u2", "u3"] {
        // Store click
        let store_cmd = CommandFactory::store()
            .with_event_type("click")
            .with_context_id(&format!("ctx_click_{}", user_id))
            .with_payload(serde_json::json!({"user_id": user_id, "button": "buy"}))
            .create();
        let (mut _r, mut w) = duplex(1024);
        crate::command::handlers::store::handle(
            &store_cmd,
            &shard_manager,
            &registry,
            &mut w,
            &JsonRenderer,
        )
        .await
        .expect("store should succeed");

        sleep(Duration::from_millis(500)).await;

        // Store conversion
        let store_cmd = CommandFactory::store()
            .with_event_type("conversion")
            .with_context_id(&format!("ctx_conv_{}", user_id))
            .with_payload(serde_json::json!({"user_id": user_id, "value": 100}))
            .create();
        let (mut _r, mut w) = duplex(1024);
        crate::command::handlers::store::handle(
            &store_cmd,
            &shard_manager,
            &registry,
            &mut w,
            &JsonRenderer,
        )
        .await
        .expect("store should succeed");

        sleep(Duration::from_millis(500)).await;
    }

    // Query with LIMIT 2
    let cmd_str = "QUERY click FOLLOWED BY conversion LINKED BY user_id LIMIT 2";
    let cmd = parse(cmd_str).expect("parse FOLLOWED BY with LIMIT");
    let (mut reader, mut writer) = duplex(8192);
    handle(&cmd, &shard_manager, &registry, &mut writer, &JsonRenderer)
        .await
        .unwrap();

    let mut buf = vec![0; 8192];
    let n = reader.read(&mut buf).await.unwrap();
    let body = String::from_utf8_lossy(&buf[..n]);

    // Should return at most 2 sequences (4 events total: 2 clicks + 2 conversions)
    assert!(
        body.contains("click") && body.contains("conversion"),
        "Should return sequences"
    );
    assert!(
        !body.contains("No matching events found"),
        "Should find matching sequences"
    );
}

/// Edge case: Sequence with WHERE clause on second event type
/// Tests WHERE clause filtering on the second event in the sequence.
#[tokio::test]
async fn test_sequence_where_clause_on_second_event() {
    let _guard = set_streaming_enabled(true);
    init_for_tests();

    let base_dir = tempdir().unwrap().into_path();
    let wal_dir = tempdir().unwrap().into_path();

    let factory = SchemaRegistryFactory::new();
    factory
        .define_with_fields("search", &[("query", "string"), ("user_id", "string")])
        .await
        .unwrap();
    factory
        .define_with_fields(
            "purchase",
            &[
                ("order_id", "int"),
                ("user_id", "string"),
                ("amount", "int"),
            ],
        )
        .await
        .unwrap();
    let registry = factory.registry();
    let shard_manager = ShardManager::new(1, base_dir, wal_dir).await;

    // User u1: search -> purchase (amount = 50)
    let store_cmd = CommandFactory::store()
        .with_event_type("search")
        .with_context_id("ctx1")
        .with_payload(serde_json::json!({"query": "laptop", "user_id": "u1"}))
        .create();
    let (mut _r, mut w) = duplex(1024);
    crate::command::handlers::store::handle(
        &store_cmd,
        &shard_manager,
        &registry,
        &mut w,
        &JsonRenderer,
    )
    .await
    .expect("store should succeed");

    sleep(Duration::from_millis(1000)).await;

    let store_cmd = CommandFactory::store()
        .with_event_type("purchase")
        .with_context_id("ctx2")
        .with_payload(serde_json::json!({"order_id": 1, "user_id": "u1", "amount": 50}))
        .create();
    let (mut _r, mut w) = duplex(1024);
    crate::command::handlers::store::handle(
        &store_cmd,
        &shard_manager,
        &registry,
        &mut w,
        &JsonRenderer,
    )
    .await
    .expect("store should succeed");

    sleep(Duration::from_millis(1000)).await;

    // User u2: search -> purchase (amount = 200)
    let store_cmd = CommandFactory::store()
        .with_event_type("search")
        .with_context_id("ctx3")
        .with_payload(serde_json::json!({"query": "phone", "user_id": "u2"}))
        .create();
    let (mut _r, mut w) = duplex(1024);
    crate::command::handlers::store::handle(
        &store_cmd,
        &shard_manager,
        &registry,
        &mut w,
        &JsonRenderer,
    )
    .await
    .expect("store should succeed");

    sleep(Duration::from_millis(1000)).await;

    let store_cmd = CommandFactory::store()
        .with_event_type("purchase")
        .with_context_id("ctx4")
        .with_payload(serde_json::json!({"order_id": 2, "user_id": "u2", "amount": 200}))
        .create();
    let (mut _r, mut w) = duplex(1024);
    crate::command::handlers::store::handle(
        &store_cmd,
        &shard_manager,
        &registry,
        &mut w,
        &JsonRenderer,
    )
    .await
    .expect("store should succeed");

    sleep(Duration::from_millis(500)).await;

    // Query: search FOLLOWED BY purchase LINKED BY user_id WHERE purchase.amount > 100
    let cmd_str = "QUERY search FOLLOWED BY purchase LINKED BY user_id WHERE purchase.amount > 100";
    let cmd = parse(cmd_str).expect("parse FOLLOWED BY with WHERE on second event");
    let (mut reader, mut writer) = duplex(4096);
    handle(&cmd, &shard_manager, &registry, &mut writer, &JsonRenderer)
        .await
        .unwrap();

    let mut buf = vec![0; 4096];
    let n = reader.read(&mut buf).await.unwrap();
    let body = String::from_utf8_lossy(&buf[..n]);

    // Should only return u2's sequence (u1's purchase amount is 50, which is <= 100)
    assert!(
        body.contains("u2") && !body.contains("u1"),
        "Should only return sequences where purchase.amount > 100"
    );
    assert!(
        !body.contains("No matching events found"),
        "Should find matching sequence"
    );
}

/// Edge case: Sequence with duplicate events for same link value
/// Tests that multiple events of the same type for the same link value are handled correctly.
#[tokio::test]
async fn test_sequence_duplicate_events_same_link() {
    let _guard = set_streaming_enabled(true);
    init_for_tests();

    let base_dir = tempdir().unwrap().into_path();
    let wal_dir = tempdir().unwrap().into_path();

    let factory = SchemaRegistryFactory::new();
    factory
        .define_with_fields("page_view", &[("page", "string"), ("user_id", "string")])
        .await
        .unwrap();
    factory
        .define_with_fields("checkout", &[("user_id", "string")])
        .await
        .unwrap();
    let registry = factory.registry();
    let shard_manager = ShardManager::new(1, base_dir, wal_dir).await;

    // Store multiple page_views for u1
    for (i, page) in ["/home", "/products", "/cart"].iter().enumerate() {
        let store_cmd = CommandFactory::store()
            .with_event_type("page_view")
            .with_context_id(&format!("ctx_pv{}", i))
            .with_payload(serde_json::json!({"page": page, "user_id": "u1"}))
            .create();
        let (mut _r, mut w) = duplex(1024);
        crate::command::handlers::store::handle(
            &store_cmd,
            &shard_manager,
            &registry,
            &mut w,
            &JsonRenderer,
        )
        .await
        .expect("store should succeed");
        sleep(Duration::from_millis(500)).await;
    }

    // Store checkout for u1 (after all page_views)
    let store_cmd = CommandFactory::store()
        .with_event_type("checkout")
        .with_context_id("ctx_checkout")
        .with_payload(serde_json::json!({"user_id": "u1"}))
        .create();
    let (mut _r, mut w) = duplex(1024);
    crate::command::handlers::store::handle(
        &store_cmd,
        &shard_manager,
        &registry,
        &mut w,
        &JsonRenderer,
    )
    .await
    .expect("store should succeed");

    sleep(Duration::from_millis(500)).await;

    // Query: page_view FOLLOWED BY checkout LINKED BY user_id
    let cmd_str = "QUERY page_view FOLLOWED BY checkout LINKED BY user_id";
    let cmd = parse(cmd_str).expect("parse FOLLOWED BY query");
    let (mut reader, mut writer) = duplex(8192);
    handle(&cmd, &shard_manager, &registry, &mut writer, &JsonRenderer)
        .await
        .unwrap();

    let mut buf = vec![0; 8192];
    let n = reader.read(&mut buf).await.unwrap();
    let body = String::from_utf8_lossy(&buf[..n]);

    // Should find sequences (each page_view can match with checkout)
    assert!(
        body.contains("page_view") && body.contains("checkout"),
        "Should return sequences with duplicate events"
    );
    assert!(
        !body.contains("No matching events found"),
        "Should find matching sequences"
    );
}

/// Edge case: Sequence across multiple shards
/// Tests that sequences work when events are stored in different shards.
#[tokio::test]
async fn test_sequence_across_multiple_shards() {
    let _guard = set_streaming_enabled(true);
    init_for_tests();

    let base_dir = tempdir().unwrap().into_path();
    let wal_dir = tempdir().unwrap().into_path();

    let factory = SchemaRegistryFactory::new();
    factory
        .define_with_fields("event_a", &[("user_id", "string")])
        .await
        .unwrap();
    factory
        .define_with_fields("event_b", &[("user_id", "string")])
        .await
        .unwrap();
    let registry = factory.registry();
    // Use multiple shards to test cross-shard sequence matching
    let shard_manager = ShardManager::new(3, base_dir, wal_dir).await;

    // Store event_a for u1 (might go to any shard)
    let store_cmd = CommandFactory::store()
        .with_event_type("event_a")
        .with_context_id("ctx_a1")
        .with_payload(serde_json::json!({"user_id": "u1"}))
        .create();
    let (mut _r, mut w) = duplex(1024);
    crate::command::handlers::store::handle(
        &store_cmd,
        &shard_manager,
        &registry,
        &mut w,
        &JsonRenderer,
    )
    .await
    .expect("store should succeed");

    sleep(Duration::from_millis(1000)).await;

    // Store event_b for u1 (might go to different shard)
    let store_cmd = CommandFactory::store()
        .with_event_type("event_b")
        .with_context_id("ctx_b1")
        .with_payload(serde_json::json!({"user_id": "u1"}))
        .create();
    let (mut _r, mut w) = duplex(1024);
    crate::command::handlers::store::handle(
        &store_cmd,
        &shard_manager,
        &registry,
        &mut w,
        &JsonRenderer,
    )
    .await
    .expect("store should succeed");

    sleep(Duration::from_millis(500)).await;

    // Query: event_a FOLLOWED BY event_b LINKED BY user_id
    let cmd_str = "QUERY event_a FOLLOWED BY event_b LINKED BY user_id";
    let cmd = parse(cmd_str).expect("parse FOLLOWED BY query");
    let (mut reader, mut writer) = duplex(4096);
    handle(&cmd, &shard_manager, &registry, &mut writer, &JsonRenderer)
        .await
        .unwrap();

    let mut buf = vec![0; 4096];
    let n = reader.read(&mut buf).await.unwrap();
    let body = String::from_utf8_lossy(&buf[..n]);

    // Should find sequence even across shards
    assert!(
        body.contains("event_a") && body.contains("event_b"),
        "Should return sequence across shards"
    );
    assert!(
        !body.contains("No matching events found"),
        "Should find matching sequence"
    );
}

/// Edge case: PRECEDED BY with wrong temporal order
/// Tests that PRECEDED BY correctly requires the preceding event to come first.
#[tokio::test]
async fn test_sequence_preceded_by_wrong_order() {
    let _guard = set_streaming_enabled(true);
    init_for_tests();

    let base_dir = tempdir().unwrap().into_path();
    let wal_dir = tempdir().unwrap().into_path();

    let factory = SchemaRegistryFactory::new();
    factory
        .define_with_fields("login", &[("user_id", "string")])
        .await
        .unwrap();
    factory
        .define_with_fields("logout", &[("user_id", "string")])
        .await
        .unwrap();
    let registry = factory.registry();
    let shard_manager = ShardManager::new(1, base_dir, wal_dir).await;

    // Store login FIRST (preceding event)
    let store_cmd = CommandFactory::store()
        .with_event_type("login")
        .with_context_id("ctx1")
        .with_payload(serde_json::json!({"user_id": "u1"}))
        .create();
    let (mut _r, mut w) = duplex(1024);
    crate::command::handlers::store::handle(
        &store_cmd,
        &shard_manager,
        &registry,
        &mut w,
        &JsonRenderer,
    )
    .await
    .expect("store should succeed");

    sleep(Duration::from_millis(1000)).await;

    // Store logout AFTER login (correct order for PRECEDED BY)
    let store_cmd = CommandFactory::store()
        .with_event_type("logout")
        .with_context_id("ctx2")
        .with_payload(serde_json::json!({"user_id": "u1"}))
        .create();
    let (mut _r, mut w) = duplex(1024);
    crate::command::handlers::store::handle(
        &store_cmd,
        &shard_manager,
        &registry,
        &mut w,
        &JsonRenderer,
    )
    .await
    .expect("store should succeed");

    sleep(Duration::from_millis(500)).await;

    // Query: logout PRECEDED BY login LINKED BY user_id
    // Should match because login (preceding) comes before logout
    let cmd_str = "QUERY logout PRECEDED BY login LINKED BY user_id";
    let cmd = parse(cmd_str).expect("parse PRECEDED BY query");
    let (mut reader, mut writer) = duplex(4096);
    handle(&cmd, &shard_manager, &registry, &mut writer, &JsonRenderer)
        .await
        .unwrap();

    let mut buf = vec![0; 4096];
    let n = reader.read(&mut buf).await.unwrap();
    let body = String::from_utf8_lossy(&buf[..n]);

    // Should match because login (preceding) comes before logout
    assert!(
        body.contains("login") && body.contains("logout"),
        "Should match when preceding event comes first"
    );
    assert!(
        !body.contains("No matching events found"),
        "Should find matching sequence"
    );
}

/// Edge case: Sequence with WHERE clause on both event types
/// Tests complex WHERE clause filtering on both events in the sequence.
#[tokio::test]
async fn test_sequence_where_clause_both_events() {
    let _guard = set_streaming_enabled(true);
    init_for_tests();

    let base_dir = tempdir().unwrap().into_path();
    let wal_dir = tempdir().unwrap().into_path();

    let factory = SchemaRegistryFactory::new();
    factory
        .define_with_fields(
            "view",
            &[
                ("product", "string"),
                ("user_id", "string"),
                ("category", "string"),
            ],
        )
        .await
        .unwrap();
    factory
        .define_with_fields(
            "buy",
            &[
                ("product", "string"),
                ("user_id", "string"),
                ("price", "int"),
            ],
        )
        .await
        .unwrap();
    let registry = factory.registry();
    let shard_manager = ShardManager::new(1, base_dir, wal_dir).await;

    // User u1: view (electronics) -> buy (price=100)
    let store_cmd = CommandFactory::store()
        .with_event_type("view")
        .with_context_id("ctx1")
        .with_payload(
            serde_json::json!({"product": "laptop", "user_id": "u1", "category": "electronics"}),
        )
        .create();
    let (mut _r, mut w) = duplex(1024);
    crate::command::handlers::store::handle(
        &store_cmd,
        &shard_manager,
        &registry,
        &mut w,
        &JsonRenderer,
    )
    .await
    .expect("store should succeed");

    sleep(Duration::from_millis(1000)).await;

    let store_cmd = CommandFactory::store()
        .with_event_type("buy")
        .with_context_id("ctx2")
        .with_payload(serde_json::json!({"product": "laptop", "user_id": "u1", "price": 100}))
        .create();
    let (mut _r, mut w) = duplex(1024);
    crate::command::handlers::store::handle(
        &store_cmd,
        &shard_manager,
        &registry,
        &mut w,
        &JsonRenderer,
    )
    .await
    .expect("store should succeed");

    sleep(Duration::from_millis(1000)).await;

    // User u2: view (clothing) -> buy (price=50)
    let store_cmd = CommandFactory::store()
        .with_event_type("view")
        .with_context_id("ctx3")
        .with_payload(
            serde_json::json!({"product": "shirt", "user_id": "u2", "category": "clothing"}),
        )
        .create();
    let (mut _r, mut w) = duplex(1024);
    crate::command::handlers::store::handle(
        &store_cmd,
        &shard_manager,
        &registry,
        &mut w,
        &JsonRenderer,
    )
    .await
    .expect("store should succeed");

    sleep(Duration::from_millis(1000)).await;

    let store_cmd = CommandFactory::store()
        .with_event_type("buy")
        .with_context_id("ctx4")
        .with_payload(serde_json::json!({"product": "shirt", "user_id": "u2", "price": 50}))
        .create();
    let (mut _r, mut w) = duplex(1024);
    crate::command::handlers::store::handle(
        &store_cmd,
        &shard_manager,
        &registry,
        &mut w,
        &JsonRenderer,
    )
    .await
    .expect("store should succeed");

    sleep(Duration::from_millis(500)).await;

    // Query: view FOLLOWED BY buy LINKED BY user_id WHERE view.category="electronics" AND buy.price > 80
    let cmd_str = "QUERY view FOLLOWED BY buy LINKED BY user_id WHERE view.category=\"electronics\" AND buy.price > 80";
    let cmd = parse(cmd_str).expect("parse FOLLOWED BY with WHERE on both events");
    let (mut reader, mut writer) = duplex(4096);
    handle(&cmd, &shard_manager, &registry, &mut writer, &JsonRenderer)
        .await
        .unwrap();

    let mut buf = vec![0; 4096];
    let n = reader.read(&mut buf).await.unwrap();
    let body = String::from_utf8_lossy(&buf[..n]);

    // Should only return u1's sequence (u2 has clothing category and price=50)
    assert!(
        body.contains("u1") && !body.contains("u2"),
        "Should only return sequences matching both WHERE conditions"
    );
    assert!(
        !body.contains("No matching events found"),
        "Should find matching sequence"
    );
}

/// Edge case: Sequence with very close timestamps
/// Tests that sequences work correctly when events have very close timestamps.
#[tokio::test]
async fn test_sequence_very_close_timestamps() {
    let _guard = set_streaming_enabled(true);
    init_for_tests();

    let base_dir = tempdir().unwrap().into_path();
    let wal_dir = tempdir().unwrap().into_path();

    let factory = SchemaRegistryFactory::new();
    factory
        .define_with_fields("start", &[("user_id", "string")])
        .await
        .unwrap();
    factory
        .define_with_fields("end", &[("user_id", "string")])
        .await
        .unwrap();
    let registry = factory.registry();
    let shard_manager = ShardManager::new(1, base_dir, wal_dir).await;

    // Store start for u1
    let store_cmd = CommandFactory::store()
        .with_event_type("start")
        .with_context_id("ctx1")
        .with_payload(serde_json::json!({"user_id": "u1"}))
        .create();
    let (mut _r, mut w) = duplex(1024);
    crate::command::handlers::store::handle(
        &store_cmd,
        &shard_manager,
        &registry,
        &mut w,
        &JsonRenderer,
    )
    .await
    .expect("store should succeed");

    // Store end immediately after (very close timestamps)
    sleep(Duration::from_millis(10)).await;

    let store_cmd = CommandFactory::store()
        .with_event_type("end")
        .with_context_id("ctx2")
        .with_payload(serde_json::json!({"user_id": "u1"}))
        .create();
    let (mut _r, mut w) = duplex(1024);
    crate::command::handlers::store::handle(
        &store_cmd,
        &shard_manager,
        &registry,
        &mut w,
        &JsonRenderer,
    )
    .await
    .expect("store should succeed");

    sleep(Duration::from_millis(500)).await;

    // Query: start FOLLOWED BY end LINKED BY user_id
    let cmd_str = "QUERY start FOLLOWED BY end LINKED BY user_id";
    let cmd = parse(cmd_str).expect("parse FOLLOWED BY query");
    let (mut reader, mut writer) = duplex(4096);
    handle(&cmd, &shard_manager, &registry, &mut writer, &JsonRenderer)
        .await
        .unwrap();

    let mut buf = vec![0; 4096];
    let n = reader.read(&mut buf).await.unwrap();
    let body = String::from_utf8_lossy(&buf[..n]);

    // Should match even with very close timestamps
    assert!(
        body.contains("start") && body.contains("end"),
        "Should match sequences with very close timestamps"
    );
    assert!(
        !body.contains("No matching events found"),
        "Should find matching sequence"
    );
}<|MERGE_RESOLUTION|>--- conflicted
+++ resolved
@@ -1,9 +1,4 @@
-<<<<<<< HEAD
-use crate::command::handlers::query::handle;
-use crate::command::handlers::query::test_helpers::set_streaming_enabled;
-=======
 use crate::command::handlers::query::QueryCommandHandler;
->>>>>>> 0a00467c
 use crate::command::parser::commands::query::parse;
 use crate::engine::shard::manager::ShardManager;
 use crate::logging::init_for_tests;
@@ -2989,7 +2984,6 @@
 /// E2E test for basic FOLLOWED BY sequence query
 #[tokio::test]
 async fn test_sequence_followed_by_basic() {
-    let _guard = set_streaming_enabled(true);
     init_for_tests();
 
     let base_dir = tempdir().unwrap().into_path();
@@ -3052,7 +3046,7 @@
     let cmd_str = "QUERY page_view FOLLOWED BY order_created LINKED BY user_id";
     let cmd = parse(cmd_str).expect("parse FOLLOWED BY query");
     let (mut reader, mut writer) = duplex(4096);
-    handle(&cmd, &shard_manager, &registry, &mut writer, &JsonRenderer)
+    execute_query(&cmd, &shard_manager, &registry, &mut writer, &JsonRenderer)
         .await
         .unwrap();
 
@@ -3074,7 +3068,6 @@
 /// E2E test for FOLLOWED BY with WHERE clause filtering
 #[tokio::test]
 async fn test_sequence_followed_by_with_where_clause() {
-    let _guard = set_streaming_enabled(true);
     init_for_tests();
 
     let base_dir = tempdir().unwrap().into_path();
@@ -3173,7 +3166,7 @@
     let cmd_str = "QUERY page_view FOLLOWED BY order_created LINKED BY user_id WHERE page_view.page=\"/checkout\"";
     let cmd = parse(cmd_str).expect("parse FOLLOWED BY with WHERE clause");
     let (mut reader, mut writer) = duplex(4096);
-    handle(&cmd, &shard_manager, &registry, &mut writer, &JsonRenderer)
+    execute_query(&cmd, &shard_manager, &registry, &mut writer, &JsonRenderer)
         .await
         .unwrap();
 
@@ -3195,7 +3188,6 @@
 /// E2E test for PRECEDED BY sequence query
 #[tokio::test]
 async fn test_sequence_preceded_by_basic() {
-    let _guard = set_streaming_enabled(true);
     init_for_tests();
 
     let base_dir = tempdir().unwrap().into_path();
@@ -3261,7 +3253,7 @@
     let cmd_str = "QUERY order_created PRECEDED BY payment_failed LINKED BY user_id";
     let cmd = parse(cmd_str).expect("parse PRECEDED BY query");
     let (mut reader, mut writer) = duplex(4096);
-    handle(&cmd, &shard_manager, &registry, &mut writer, &JsonRenderer)
+    execute_query(&cmd, &shard_manager, &registry, &mut writer, &JsonRenderer)
         .await
         .unwrap();
 
@@ -3283,7 +3275,6 @@
 /// E2E test for sequence query with numeric link field
 #[tokio::test]
 async fn test_sequence_with_numeric_link_field() {
-    let _guard = set_streaming_enabled(true);
     init_for_tests();
 
     let base_dir = tempdir().unwrap().into_path();
@@ -3349,7 +3340,7 @@
     let cmd_str = "QUERY order_created FOLLOWED BY order_shipped LINKED BY customer_id";
     let cmd = parse(cmd_str).expect("parse sequence query with numeric link field");
     let (mut reader, mut writer) = duplex(4096);
-    handle(&cmd, &shard_manager, &registry, &mut writer, &JsonRenderer)
+    execute_query(&cmd, &shard_manager, &registry, &mut writer, &JsonRenderer)
         .await
         .unwrap();
 
@@ -3374,7 +3365,6 @@
 /// for the same user, all valid sequences are matched.
 #[tokio::test]
 async fn test_sequence_multiple_sequences_same_link_value() {
-    let _guard = set_streaming_enabled(true);
     init_for_tests();
 
     let base_dir = tempdir().unwrap().into_path();
@@ -3444,7 +3434,7 @@
     let cmd_str = "QUERY page_view FOLLOWED BY order_created LINKED BY user_id";
     let cmd = parse(cmd_str).expect("parse FOLLOWED BY query");
     let (mut reader, mut writer) = duplex(8192);
-    handle(&cmd, &shard_manager, &registry, &mut writer, &JsonRenderer)
+    execute_query(&cmd, &shard_manager, &registry, &mut writer, &JsonRenderer)
         .await
         .unwrap();
 
@@ -3467,7 +3457,6 @@
 /// Tests that when events exist but don't match the sequence pattern, no results are returned.
 #[tokio::test]
 async fn test_sequence_no_matching_sequences() {
-    let _guard = set_streaming_enabled(true);
     init_for_tests();
 
     let base_dir = tempdir().unwrap().into_path();
@@ -3528,7 +3517,7 @@
     let cmd_str = "QUERY signup FOLLOWED BY purchase LINKED BY user_id";
     let cmd = parse(cmd_str).expect("parse FOLLOWED BY query");
     let (mut reader, mut writer) = duplex(4096);
-    handle(&cmd, &shard_manager, &registry, &mut writer, &JsonRenderer)
+    execute_query(&cmd, &shard_manager, &registry, &mut writer, &JsonRenderer)
         .await
         .unwrap();
 
@@ -3547,7 +3536,6 @@
 /// Tests that FOLLOWED BY requires correct temporal ordering.
 #[tokio::test]
 async fn test_sequence_wrong_temporal_order() {
-    let _guard = set_streaming_enabled(true);
     init_for_tests();
 
     let base_dir = tempdir().unwrap().into_path();
@@ -3608,7 +3596,7 @@
     let cmd_str = "QUERY login FOLLOWED BY logout LINKED BY user_id";
     let cmd = parse(cmd_str).expect("parse FOLLOWED BY query");
     let (mut reader, mut writer) = duplex(4096);
-    handle(&cmd, &shard_manager, &registry, &mut writer, &JsonRenderer)
+    execute_query(&cmd, &shard_manager, &registry, &mut writer, &JsonRenderer)
         .await
         .unwrap();
 
@@ -3627,7 +3615,6 @@
 /// Tests that only users with complete sequences are returned.
 #[tokio::test]
 async fn test_sequence_multiple_users_partial_matches() {
-    let _guard = set_streaming_enabled(true);
     init_for_tests();
 
     let base_dir = tempdir().unwrap().into_path();
@@ -3705,7 +3692,7 @@
     let cmd_str = "QUERY view_item FOLLOWED BY add_to_cart LINKED BY user_id";
     let cmd = parse(cmd_str).expect("parse FOLLOWED BY query");
     let (mut reader, mut writer) = duplex(4096);
-    handle(&cmd, &shard_manager, &registry, &mut writer, &JsonRenderer)
+    execute_query(&cmd, &shard_manager, &registry, &mut writer, &JsonRenderer)
         .await
         .unwrap();
 
@@ -3728,7 +3715,6 @@
 /// Tests that LIMIT works correctly with sequence queries.
 #[tokio::test]
 async fn test_sequence_with_limit() {
-    let _guard = set_streaming_enabled(true);
     init_for_tests();
 
     let base_dir = tempdir().unwrap().into_path();
@@ -3791,7 +3777,7 @@
     let cmd_str = "QUERY click FOLLOWED BY conversion LINKED BY user_id LIMIT 2";
     let cmd = parse(cmd_str).expect("parse FOLLOWED BY with LIMIT");
     let (mut reader, mut writer) = duplex(8192);
-    handle(&cmd, &shard_manager, &registry, &mut writer, &JsonRenderer)
+    execute_query(&cmd, &shard_manager, &registry, &mut writer, &JsonRenderer)
         .await
         .unwrap();
 
@@ -3814,7 +3800,6 @@
 /// Tests WHERE clause filtering on the second event in the sequence.
 #[tokio::test]
 async fn test_sequence_where_clause_on_second_event() {
-    let _guard = set_streaming_enabled(true);
     init_for_tests();
 
     let base_dir = tempdir().unwrap().into_path();
@@ -3917,7 +3902,7 @@
     let cmd_str = "QUERY search FOLLOWED BY purchase LINKED BY user_id WHERE purchase.amount > 100";
     let cmd = parse(cmd_str).expect("parse FOLLOWED BY with WHERE on second event");
     let (mut reader, mut writer) = duplex(4096);
-    handle(&cmd, &shard_manager, &registry, &mut writer, &JsonRenderer)
+    execute_query(&cmd, &shard_manager, &registry, &mut writer, &JsonRenderer)
         .await
         .unwrap();
 
@@ -3940,7 +3925,6 @@
 /// Tests that multiple events of the same type for the same link value are handled correctly.
 #[tokio::test]
 async fn test_sequence_duplicate_events_same_link() {
-    let _guard = set_streaming_enabled(true);
     init_for_tests();
 
     let base_dir = tempdir().unwrap().into_path();
@@ -4001,7 +3985,7 @@
     let cmd_str = "QUERY page_view FOLLOWED BY checkout LINKED BY user_id";
     let cmd = parse(cmd_str).expect("parse FOLLOWED BY query");
     let (mut reader, mut writer) = duplex(8192);
-    handle(&cmd, &shard_manager, &registry, &mut writer, &JsonRenderer)
+    execute_query(&cmd, &shard_manager, &registry, &mut writer, &JsonRenderer)
         .await
         .unwrap();
 
@@ -4024,7 +4008,6 @@
 /// Tests that sequences work when events are stored in different shards.
 #[tokio::test]
 async fn test_sequence_across_multiple_shards() {
-    let _guard = set_streaming_enabled(true);
     init_for_tests();
 
     let base_dir = tempdir().unwrap().into_path();
@@ -4085,7 +4068,7 @@
     let cmd_str = "QUERY event_a FOLLOWED BY event_b LINKED BY user_id";
     let cmd = parse(cmd_str).expect("parse FOLLOWED BY query");
     let (mut reader, mut writer) = duplex(4096);
-    handle(&cmd, &shard_manager, &registry, &mut writer, &JsonRenderer)
+    execute_query(&cmd, &shard_manager, &registry, &mut writer, &JsonRenderer)
         .await
         .unwrap();
 
@@ -4108,7 +4091,6 @@
 /// Tests that PRECEDED BY correctly requires the preceding event to come first.
 #[tokio::test]
 async fn test_sequence_preceded_by_wrong_order() {
-    let _guard = set_streaming_enabled(true);
     init_for_tests();
 
     let base_dir = tempdir().unwrap().into_path();
@@ -4169,7 +4151,7 @@
     let cmd_str = "QUERY logout PRECEDED BY login LINKED BY user_id";
     let cmd = parse(cmd_str).expect("parse PRECEDED BY query");
     let (mut reader, mut writer) = duplex(4096);
-    handle(&cmd, &shard_manager, &registry, &mut writer, &JsonRenderer)
+    execute_query(&cmd, &shard_manager, &registry, &mut writer, &JsonRenderer)
         .await
         .unwrap();
 
@@ -4192,7 +4174,6 @@
 /// Tests complex WHERE clause filtering on both events in the sequence.
 #[tokio::test]
 async fn test_sequence_where_clause_both_events() {
-    let _guard = set_streaming_enabled(true);
     init_for_tests();
 
     let base_dir = tempdir().unwrap().into_path();
@@ -4306,7 +4287,7 @@
     let cmd_str = "QUERY view FOLLOWED BY buy LINKED BY user_id WHERE view.category=\"electronics\" AND buy.price > 80";
     let cmd = parse(cmd_str).expect("parse FOLLOWED BY with WHERE on both events");
     let (mut reader, mut writer) = duplex(4096);
-    handle(&cmd, &shard_manager, &registry, &mut writer, &JsonRenderer)
+    execute_query(&cmd, &shard_manager, &registry, &mut writer, &JsonRenderer)
         .await
         .unwrap();
 
@@ -4329,7 +4310,6 @@
 /// Tests that sequences work correctly when events have very close timestamps.
 #[tokio::test]
 async fn test_sequence_very_close_timestamps() {
-    let _guard = set_streaming_enabled(true);
     init_for_tests();
 
     let base_dir = tempdir().unwrap().into_path();
@@ -4389,7 +4369,7 @@
     let cmd_str = "QUERY start FOLLOWED BY end LINKED BY user_id";
     let cmd = parse(cmd_str).expect("parse FOLLOWED BY query");
     let (mut reader, mut writer) = duplex(4096);
-    handle(&cmd, &shard_manager, &registry, &mut writer, &JsonRenderer)
+    execute_query(&cmd, &shard_manager, &registry, &mut writer, &JsonRenderer)
         .await
         .unwrap();
 
