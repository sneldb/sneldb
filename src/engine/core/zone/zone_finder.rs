--- conflicted
+++ resolved
@@ -128,7 +128,62 @@
             }
         };
 
-<<<<<<< HEAD
+
+        if let Some(op) = &self.plan.operation {
+            // Prefer zone-level SuRF only for range operations
+            if matches!(
+                op,
+                CompareOp::Gt | CompareOp::Gte | CompareOp::Lt | CompareOp::Lte
+            ) {
+                let zsurf_path = self.zone_surf_path(segment_id, uid, &self.plan.column);
+                if let Ok(zsf) = ZoneSurfFilter::load(&zsurf_path) {
+                    if let Some(bytes) =
+                        crate::engine::core::filter::surf_encoding::encode_value(value).as_deref()
+                    {
+                        let zones = match op {
+                            CompareOp::Gt => zsf.zones_overlapping_ge(bytes, false, segment_id),
+                            CompareOp::Gte => zsf.zones_overlapping_ge(bytes, true, segment_id),
+                            CompareOp::Lt => zsf.zones_overlapping_le(bytes, false, segment_id),
+                            CompareOp::Lte => zsf.zones_overlapping_le(bytes, true, segment_id),
+                            _ => unreachable!(),
+                        };
+                        info!(target: "sneldb::query", "Zone Surf filter found for value {:?} in segment {} zones: {:?}", value, segment_id, zones);
+                        return zones;
+                    }
+                }
+                if let Some(zones) =
+                    RangeQueryHandler::new(FieldXorFilter::new(&Vec::new()), segment_id.to_string())
+                        .handle_range_query(value, op)
+                {
+                    return zones;
+                }
+            }
+        }
+
+        // Try EBM-based pruning only for enum fields and Eq/Neq.
+        // Avoid blocking the Tokio runtime thread; use try_read and skip if unavailable.
+        if self
+            .query_plan
+            .registry
+            .try_read()
+            .map(|reg| reg.is_enum_field_by_uid(uid, &self.plan.column))
+            .unwrap_or(false)
+        {
+            if let (Some(op), Some(val_str)) = (&self.plan.operation, value.as_str()) {
+                if let Some(pruned) =
+                    self.try_ebm_prune(segment_id, uid, &self.plan.column, op, val_str)
+                {
+                    return pruned;
+                }
+            }
+        }
+
+        // XOR-based pruning for Eq/Neq (non-enum):
+        // - Eq: if value possibly present -> include all zones; if definitely absent -> exclude segment
+        // - Neq: cannot prune; include all zones regardless of presence
+        if let Some(op) = &self.plan.operation {
+            match op {
+                CompareOp::Eq => {
         // Prefer zone-level XOR index (.zxf) if available
         let zxf_path = self.zxf_path(segment_id, uid, &self.plan.column);
         match ZoneXorFilterIndex::load(&zxf_path) {
@@ -180,81 +235,6 @@
                 );
             }
         }
-
-        let path = self.filter_path(segment_id, uid, &self.plan.column);
-        let filter = match FieldXorFilter::load(&path) {
-            Ok(f) => f,
-            Err(err) => {
-                error!(target: "sneldb::query", "Failed to load XOR filter from {:?}: {:?}", path, err);
-                return vec![];
-            }
-        };
-
-=======
->>>>>>> 203153dc
-        if let Some(op) = &self.plan.operation {
-            // Prefer zone-level SuRF only for range operations
-            if matches!(
-                op,
-                CompareOp::Gt | CompareOp::Gte | CompareOp::Lt | CompareOp::Lte
-            ) {
-                let zsurf_path = self.zone_surf_path(segment_id, uid, &self.plan.column);
-                if let Ok(zsf) = ZoneSurfFilter::load(&zsurf_path) {
-                    if let Some(bytes) =
-                        crate::engine::core::filter::surf_encoding::encode_value(value).as_deref()
-                    {
-                        let zones = match op {
-                            CompareOp::Gt => zsf.zones_overlapping_ge(bytes, false, segment_id),
-                            CompareOp::Gte => zsf.zones_overlapping_ge(bytes, true, segment_id),
-                            CompareOp::Lt => zsf.zones_overlapping_le(bytes, false, segment_id),
-                            CompareOp::Lte => zsf.zones_overlapping_le(bytes, true, segment_id),
-                            _ => unreachable!(),
-                        };
-                        info!(target: "sneldb::query", "Zone Surf filter found for value {:?} in segment {} zones: {:?}", value, segment_id, zones);
-                        return zones;
-                    }
-                }
-                if let Some(zones) =
-                    RangeQueryHandler::new(FieldXorFilter::new(&Vec::new()), segment_id.to_string())
-                        .handle_range_query(value, op)
-                {
-                    return zones;
-                }
-            }
-        }
-
-        // Try EBM-based pruning only for enum fields and Eq/Neq.
-        // Avoid blocking the Tokio runtime thread; use try_read and skip if unavailable.
-        if self
-            .query_plan
-            .registry
-            .try_read()
-            .map(|reg| reg.is_enum_field_by_uid(uid, &self.plan.column))
-            .unwrap_or(false)
-        {
-            if let (Some(op), Some(val_str)) = (&self.plan.operation, value.as_str()) {
-                if let Some(pruned) =
-                    self.try_ebm_prune(segment_id, uid, &self.plan.column, op, val_str)
-                {
-                    return pruned;
-                }
-            }
-        }
-
-<<<<<<< HEAD
-        // XOR-based pruning for Eq/Neq (non-enum):
-        // - Eq: if value possibly present -> include all zones; if definitely absent -> exclude segment
-        // - Neq: cannot prune; include all zones regardless of presence
-        if let Some(op) = &self.plan.operation {
-            match op {
-                CompareOp::Eq => {
-                    if filter.contains_value(value) {
-                        debug!(target: "sneldb::query", "XOR EQ hit -> include all zones for {:?}", value);
-                        return CandidateZone::create_all_zones_for_segment(segment_id);
-                    } else {
-                        debug!(target: "sneldb::query", "XOR EQ miss -> exclude segment for {:?}", value);
-                        return vec![];
-                    }
                 }
                 CompareOp::Neq => {
                     debug!(target: "sneldb::query", "XOR NEQ -> cannot prune; include all zones for {:?}", value);
@@ -268,7 +248,7 @@
         if filter.contains_value(value) {
             debug!(target: "sneldb::query", "XOR default hit for value {:?}", value);
             return CandidateZone::create_all_zones_for_segment(segment_id);
-=======
+        }
         if let Some(op) = &self.plan.operation {
             // Prefer XOR filter only for Eq operation
             if matches!(op, CompareOp::Eq) {
@@ -286,7 +266,6 @@
                     return CandidateZone::create_all_zones_for_segment(segment_id);
                 }
             }
->>>>>>> 203153dc
         }
 
         debug!(target: "sneldb::query", "XOR default miss for value {:?}", value);
