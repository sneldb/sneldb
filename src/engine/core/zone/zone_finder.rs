--- conflicted
+++ resolved
@@ -275,31 +275,22 @@
                             );
                         }
                     }
-<<<<<<< HEAD
-                }
-                CompareOp::Neq => {
-                    debug!(target: "sneldb::query", "XOR NEQ -> cannot prune; include all zones for {:?}", value);
-=======
-                };
+                }
+            }
 
                 if filter.contains_value(value) {
                     if tracing::enabled!(tracing::Level::DEBUG) {
                         debug!(target: "sneldb::query", "XOR filter positive hit for value {:?}", value);
                     }
->>>>>>> 4c1f3bd9
                     return CandidateZone::create_all_zones_for_segment(segment_id);
                 }
                 _ => {}
             }
         }
 
-<<<<<<< HEAD
-        debug!(target: "sneldb::query", "XOR default miss for value {:?}", value);
-=======
         if tracing::enabled!(tracing::Level::DEBUG) {
             debug!(target: "sneldb::query", "XOR filter miss for value {:?}", value);
         }
->>>>>>> 4c1f3bd9
         vec![]
     }
 
