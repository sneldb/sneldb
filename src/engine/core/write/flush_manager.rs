--- conflicted
+++ resolved
@@ -36,11 +36,8 @@
             shard_id,
             base_dir.clone(),
             flush_coordination_lock,
-<<<<<<< HEAD
             Arc::clone(&segment_ids),
-=======
             segment_lifecycle,
->>>>>>> 54ea3c55
         );
 
         let worker_handle = tokio::spawn(async move {
