use crate::engine::core::{FlushWorker, SegmentIndex, SegmentLifecycleTracker, ZoneMeta};
use crate::test_helpers::factories::{EventFactory, MemTableFactory, SchemaRegistryFactory};
use std::sync::{Arc, RwLock};
use tempfile::tempdir;
use tokio::sync::{mpsc, oneshot};

#[tokio::test]
async fn test_flush_worker_processes_memtable() {
    // Setup: base dir for segments
    let base_dir = tempdir().unwrap();
    let base_path = base_dir.path().join("shard-0");
    std::fs::create_dir_all(&base_path).unwrap();

    // Schema registry
    let schema_factory = SchemaRegistryFactory::new();
    let registry = schema_factory.registry();
    let event_type = "user_created";

    schema_factory
        .define_with_fields(event_type, &[("context_id", "string"), ("email", "string")])
        .await
        .unwrap();

    let uid = registry.read().await.get_uid(event_type).unwrap();

    // Create a MemTable
    let events = EventFactory::new()
        .with("event_type", event_type)
        .create_list(3);

    let memtable = MemTableFactory::new().with_events(events).create().unwrap();
    let memtable_clone = memtable.clone();

    // Channel for flush worker
    let (tx, rx) = mpsc::channel(10);
    let segment_id = 3;

    let segment_ids = Arc::new(RwLock::new(vec![]));

    // Spawn FlushWorker
    let flush_lock = std::sync::Arc::new(tokio::sync::Mutex::new(()));
<<<<<<< HEAD
    let worker = FlushWorker::new(0, base_path.clone(), flush_lock, Arc::clone(&segment_ids));
=======
    let lifecycle = Arc::new(SegmentLifecycleTracker::new());
    let worker = FlushWorker::new(0, base_path.clone(), flush_lock, Arc::clone(&lifecycle));
>>>>>>> 54ea3c55
    tokio::spawn(async move {
        worker.run(rx).await.expect("Worker run failed");
    });

    // Send flush request
    tx.send((
        segment_id,
        memtable,
        Arc::clone(&registry),
        Arc::new(tokio::sync::Mutex::new(memtable_clone)),
        None,
    ))
    .await
    .expect("Send failed");

    // Wait for flush to complete
    tokio::time::sleep(std::time::Duration::from_millis(200)).await;

    // Verify zones file exists and is valid
    let segment_dir = base_path.join(format!("{:05}", segment_id));
    let zones_path = segment_dir.join(format!("{}.zones", uid));
    assert!(
        zones_path.exists(),
        ".zones file should exist at {:?}",
        zones_path
    );

    let zone_meta = ZoneMeta::load(&zones_path).expect("Failed to load zone meta");
    assert!(!zone_meta.is_empty(), "Zone meta should not be empty");

    // Verify segment index is updated
    let index = SegmentIndex::load(&base_path).await.expect("Load failed");
    assert_eq!(index.len(), 1, "Expected 1 segment entry");
    let entry = index.iter_all().next().expect("Missing entry");
    assert_eq!(
        format!("{:05}", entry.id),
        "00003",
        "Segment label mismatch"
    );

<<<<<<< HEAD
    // Shared segment_ids should reflect the flushed segment
    let ids = segment_ids.read().unwrap().clone();
    assert_eq!(ids, vec!["00003"]);
=======
    assert!(
        !lifecycle.can_clear_passive(segment_id).await,
        "Lifecycle entry should be cleared after successful flush"
    );
>>>>>>> 54ea3c55
}

#[tokio::test]
async fn test_flush_worker_skips_cleanup_for_empty_memtable() {
    // Setup: base dir for segments
    let base_dir = tempdir().unwrap();
    let base_path = base_dir.path().join("shard-1");
    std::fs::create_dir_all(&base_path).unwrap();

    // Schema registry
    let schema_factory = SchemaRegistryFactory::new();
    let registry = schema_factory.registry();
    let event_type = "user_created";

    schema_factory
        .define_with_fields(event_type, &[("context_id", "string"), ("email", "string")])
        .await
        .unwrap();

    // Create an empty memtable to flush
    let empty_memtable = MemTableFactory::new().with_capacity(10).create().unwrap();

    assert!(
        empty_memtable.is_empty(),
        "MemTable should be empty for this test"
    );

    // Create a passive memtable with some events (simulating data that should NOT be cleared)
    // Note: EventFactory::create_list() generates context_ids as "ctx1", "ctx2", etc.
    let passive_events = EventFactory::new()
        .with("event_type", event_type)
        .create_list(2);

    // Verify what context_ids were actually created
    let expected_contexts: Vec<String> = passive_events
        .iter()
        .map(|e| e.context_id.clone())
        .collect();

    let passive_memtable = MemTableFactory::new()
        .with_events(passive_events.clone())
        .create()
        .unwrap();

    assert!(
        !passive_memtable.is_empty(),
        "Passive memtable should have events"
    );
    assert_eq!(
        passive_memtable.len(),
        2,
        "Passive memtable should have 2 events"
    );

    // Channel for flush worker
    let (tx, rx) = mpsc::channel(10);
    let segment_id = 5;
    let segment_ids = Arc::new(RwLock::new(vec![]));

    // Create the passive memtable Arc that will be passed to the flush worker
    // This is the same Arc that the flush worker will operate on
    let passive_memtable_arc = Arc::new(tokio::sync::Mutex::new(passive_memtable.clone()));

    // Spawn FlushWorker
    let flush_lock = std::sync::Arc::new(tokio::sync::Mutex::new(()));
<<<<<<< HEAD
    let worker = FlushWorker::new(1, base_path.clone(), flush_lock, Arc::clone(&segment_ids));
=======
    let lifecycle = Arc::new(SegmentLifecycleTracker::new());
    let worker = FlushWorker::new(1, base_path.clone(), flush_lock, Arc::clone(&lifecycle));
>>>>>>> 54ea3c55
    tokio::spawn(async move {
        worker.run(rx).await.expect("Worker run failed");
    });

    // Create a completion channel to wait for flush completion
    let (completion_tx, completion_rx) = oneshot::channel();

    // Send flush request with empty memtable
    tx.send((
        segment_id,
        empty_memtable,
        Arc::clone(&registry),
        Arc::clone(&passive_memtable_arc),
        Some(completion_tx),
    ))
    .await
    .expect("Send failed");

    // Wait for flush to complete
    let flush_result = completion_rx.await.expect("Completion channel closed");
    assert!(
        flush_result.is_ok(),
        "Flush should succeed even with empty memtable: {:?}",
        flush_result
    );

    // Wait a bit to ensure all async operations complete
    tokio::time::sleep(std::time::Duration::from_millis(100)).await;

    // Verify segment directory was NOT created (empty memtable should not create files)
    let segment_dir = base_path.join(format!("{:05}", segment_id));
    assert!(
        !segment_dir.exists(),
        "Segment directory should NOT be created when memtable is empty: {:?}",
        segment_dir
    );

    // Verify segment index is empty or does not contain this segment
    let index = SegmentIndex::load(&base_path).await;
    match index {
        Ok(idx) => {
            // Index might exist but should not have entries for empty flush
            let has_segment = idx.iter_all().any(|e| e.id == segment_id as u32);
            assert!(
                !has_segment,
                "Segment index should not contain empty flush segment {}",
                segment_id
            );
        }
        Err(_) => {
            // Index doesn't exist, which is fine for empty flush
        }
    }

    // CRITICAL: Verify passive memtable still has its events (was NOT cleared)
    // This is the key test - empty memtable flush should NOT clear the passive memtable
    // Check the same Arc that was passed to the flush worker
    let pmem = passive_memtable_arc.lock().await;
    assert!(
        !pmem.is_empty(),
        "Passive memtable should NOT be empty after empty flush"
    );
    assert_eq!(
        pmem.len(),
        2,
        "Passive memtable should still have 2 events after empty flush"
    );

    // Verify the events are still present with the correct context_ids
    let event_contexts: Vec<String> = pmem.iter().map(|e| e.context_id.clone()).collect();
    assert_eq!(
        event_contexts, expected_contexts,
        "Passive memtable should still contain its original events"
    );

<<<<<<< HEAD
    // No new segment IDs should be recorded for empty flushes
    assert!(segment_ids.read().unwrap().is_empty());
=======
    assert!(
        !lifecycle.can_clear_passive(segment_id).await,
        "Lifecycle tracker should not register empty flushes"
    );
>>>>>>> 54ea3c55
}<|MERGE_RESOLUTION|>--- conflicted
+++ resolved
@@ -39,12 +39,9 @@
 
     // Spawn FlushWorker
     let flush_lock = std::sync::Arc::new(tokio::sync::Mutex::new(()));
-<<<<<<< HEAD
     let worker = FlushWorker::new(0, base_path.clone(), flush_lock, Arc::clone(&segment_ids));
-=======
     let lifecycle = Arc::new(SegmentLifecycleTracker::new());
     let worker = FlushWorker::new(0, base_path.clone(), flush_lock, Arc::clone(&lifecycle));
->>>>>>> 54ea3c55
     tokio::spawn(async move {
         worker.run(rx).await.expect("Worker run failed");
     });
@@ -85,16 +82,13 @@
         "Segment label mismatch"
     );
 
-<<<<<<< HEAD
     // Shared segment_ids should reflect the flushed segment
     let ids = segment_ids.read().unwrap().clone();
     assert_eq!(ids, vec!["00003"]);
-=======
     assert!(
         !lifecycle.can_clear_passive(segment_id).await,
         "Lifecycle entry should be cleared after successful flush"
     );
->>>>>>> 54ea3c55
 }
 
 #[tokio::test]
@@ -160,12 +154,8 @@
 
     // Spawn FlushWorker
     let flush_lock = std::sync::Arc::new(tokio::sync::Mutex::new(()));
-<<<<<<< HEAD
-    let worker = FlushWorker::new(1, base_path.clone(), flush_lock, Arc::clone(&segment_ids));
-=======
     let lifecycle = Arc::new(SegmentLifecycleTracker::new());
-    let worker = FlushWorker::new(1, base_path.clone(), flush_lock, Arc::clone(&lifecycle));
->>>>>>> 54ea3c55
+    let worker = FlushWorker::new(1, base_path.clone(), flush_lock, Arc::clone(&segment_ids), Arc::clone(&lifecycle));
     tokio::spawn(async move {
         worker.run(rx).await.expect("Worker run failed");
     });
@@ -241,13 +231,10 @@
         "Passive memtable should still contain its original events"
     );
 
-<<<<<<< HEAD
     // No new segment IDs should be recorded for empty flushes
     assert!(segment_ids.read().unwrap().is_empty());
-=======
     assert!(
         !lifecycle.can_clear_passive(segment_id).await,
         "Lifecycle tracker should not register empty flushes"
     );
->>>>>>> 54ea3c55
 }